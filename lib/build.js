require('dotenv').config()

const fs = require('fs')
const path = require('path')
const fetch = require('node-fetch')
const { Octokit } = require('@octokit/rest')

const octokit = Octokit({
  auth: process.env.GITHUB_AUTH,
  userAgent: 'RedwoodJS Builder; @octokit/rest',
})

const { create: createDocs, buildNav } = require('./docutron.js')
const { publish: publishSearch, getObjectIDs } = require('./search.js')
const { run: buildNews } = require('./news.js')
const { run: buildRoadmap } = require('./roadmap.js')

const HTML_ROOT = path.join('code', 'html')
const SECTIONS = [
  {
    name: 'tutorial',
    files: [{ pageBreakAtHeadingDepth: [1, 2], file: './TUTORIAL.md' }],
  },
  {
    name: 'tutorial2',
    files: [{ pageBreakAtHeadingDepth: [1, 2], file: './TUTORIAL2.md' }],
  },
  {
    name: 'docs',
    files: [
      {
        pageBreakAtHeadingDepth: [1],
        url: 'redwoodjs/redwood/README.md',
        title: 'Introduction',
        skipLines: 4,
      },
      {
        pageBreakAtHeadingDepth: [1],
        url: './docs/quick-start.md',
      },
      {
        pageBreakAtHeadingDepth: [1],
        url: './docs/appConfiguration.md',
      },
      {
        pageBreakAtHeadingDepth: [1],
        url: './docs/assetsAndFiles.md',
      },
      {
        pageBreakAtHeadingDepth: [1],
        url: './docs/authentication.md',
      },
      {
        pageBreakAtHeadingDepth: [1],
        url: './docs/builds.md',
      },
      {
        pageBreakAtHeadingDepth: [1],
        url: './docs/cells.md',
      },
      {
        pageBreakAtHeadingDepth: [1],
        url: './docs/cliCommands.md',
        title: 'CLI Commands',
      },
      {
        pageBreakAtHeadingDepth: [1],
        url: './docs/connectionPooling.md',
      },
      {
        pageBreakAtHeadingDepth: [1],
        url: './docs/contributing.md',
      },
      {
        pageBreakAtHeadingDepth: [1],
        url: './docs/customIndex.md',
      },
      {
        pageBreakAtHeadingDepth: [1],
        url: './docs/dataMigrations.md',
      },
      {
        pageBreakAtHeadingDepth: [1],
        url: './docs/deploy.md',
      },
      {
        pageBreakAtHeadingDepth: [1],
        url: './docs/environmentVariables.md',
      },
      {
        pageBreakAtHeadingDepth: [1],
        url: './docs/form.md',
      },
      {
        pageBreakAtHeadingDepth: [1],
        url: './docs/graphql.md',
      },
      {
        pageBreakAtHeadingDepth: [1],
        url: './docs/localPostgresSetup.md',
      },
      {
        pageBreakAtHeadingDepth: [1],
        url: './docs/mockGraphQLRequests.md',
      },
      {
        pageBreakAtHeadingDepth: [1],
        url: './docs/prerender.md',
      },
      {
        pageBreakAtHeadingDepth: [1],
        url: 'redwoodjs/redwood/packages/router/README.md',
      },
      {
        pageBreakAtHeadingDepth: [1],
        url: './docs/schemaRelations.md',
        title: 'Schema Relations',
      },
      {
        pageBreakAtHeadingDepth: [1],
        url: './docs/serverlessFunctions.md',
      },
      {
        pageBreakAtHeadingDepth: [1],
<<<<<<< HEAD
        url: './docs/testing.md',
        title: 'Testing',
=======
        url: './docs/toastNotifications.md',
>>>>>>> 68390321
      },
      {
        pageBreakAtHeadingDepth: [1],
        url: './docs/typescript.md',
        title: 'TypeScript',
      },
      {
        pageBreakAtHeadingDepth: [1],
        url: './docs/webpackConfiguration.md',
      },
    ],
  },
  {
    name: 'cookbook',
    files: [
      { pageBreakAtHeadingDepth: [1], file: './cookbook/Custom_Function.md' },
      { pageBreakAtHeadingDepth: [1], file: './cookbook/File_Upload.md' },
      { pageBreakAtHeadingDepth: [1], file: './cookbook/Mocking_GraphQL_Storybook.md' },
      { pageBreakAtHeadingDepth: [1], file: './cookbook/No_API.md' },
      { pageBreakAtHeadingDepth: [1], file: './cookbook/Third_Party_API.md' },
      { pageBreakAtHeadingDepth: [1], file: './cookbook/GoTrue_Auth.md' },
      { pageBreakAtHeadingDepth: [1], file: './cookbook/Role-based_Access_Control.md' },
      { pageBreakAtHeadingDepth: [1], file: './cookbook/Pagination.md' },
      { pageBreakAtHeadingDepth: [1], file: './cookbook/Self-hosting_Redwood.md', title: 'Self-hosting Redwood' },
    ],
  },
  {
    name: 'videos',
    files: [
      { pageBreakAtHeadingDepth: [1], file: './videos/tutorial.md' },
      { pageBreakAtHeadingDepth: [1], file: './videos/authentication.md' },
      { pageBreakAtHeadingDepth: [1], file: './videos/router.md' },
    ],
  },
]

const asyncForEach = async (array, callback) => {
  for (let index = 0; index < array.length; index++) {
    await callback(array[index], index, array)
  }
}

// gets the contents of a file
const get = async (pathToFile) => {
  const pathParts = pathToFile.split('/')

  if (pathParts[0] === '.') {
    return fs.readFileSync(path.join(...pathParts)).toString()
  } else {
    const response = await octokit.repos.getContents({
      owner: pathParts.shift(),
      repo: pathParts.shift(),
      path: pathParts.join('/'),
    })
    const url = response.data.download_url
    const readme = await fetch(url)
    console.log(`Fetched ${url}`)
    return await readme.text()
  }
}

// gets latest released version from GitHub
const getLatestVersion = async () => {
  const response = await octokit.repos.listReleases({
    owner: 'redwoodjs',
    repo: 'redwood',
  })

  const sortedReleases = response.data.sort((a, b) => new Date(b.created_at) - new Date(a.created_at))

  const version = sortedReleases[0].tag_name
  console.info(`For version ${version}`)
  return version
}

// sets version variable on static pages in code/html
const setPageVersions = (version) => {
  // get only regular html files
  const files = fs.readdirSync(HTML_ROOT).filter((file) => {
    return path.basename(file).match(/^[^_].*?\.html$/)
  })
  files.forEach((file) => {
    const filePath = path.join(HTML_ROOT, file)
    const content = fs.readFileSync(filePath).toString()
    fs.writeFileSync(
      filePath,
      content.replace(/^@@layout(.*?)"version": "(.*?)"(.*?)$/m, `@@layout$1"version": "${version}"$3`)
    )
  })
}

const main = async () => {
  const objectIDs = await getObjectIDs()
  const version = await getLatestVersion()

  buildNews()
  buildRoadmap()
  setPageVersions(version)

  await asyncForEach(SECTIONS, async (section) => {
    const navPath = path.join(HTML_ROOT, `_${section.name}_nav.html`)
    let navLinks = ''

    console.info(`\nWorking on ${section.name}...`)
    console.group()
    await asyncForEach(section.files, async (file, index) => {
      const markdown = await get(file.url || file.file)
      const pages = createDocs(markdown, section.name, { ...file, version })

      navLinks += buildNav(pages, section.name, index).join('\n')
      await publishSearch(markdown, section.name, { ...file, objectIDs })
      console.info('')
    })
    fs.writeFileSync(navPath, navLinks)
    console.info(`(nav) Wrote _${section.name}_nav.html`)
    console.groupEnd()
  })
}

main().catch((e) => {
  console.error(e)
  process.exit(1)
})<|MERGE_RESOLUTION|>--- conflicted
+++ resolved
@@ -122,12 +122,10 @@
       },
       {
         pageBreakAtHeadingDepth: [1],
-<<<<<<< HEAD
         url: './docs/testing.md',
-        title: 'Testing',
-=======
+      },
+        pageBreakAtHeadingDepth: [1],
         url: './docs/toastNotifications.md',
->>>>>>> 68390321
       },
       {
         pageBreakAtHeadingDepth: [1],
