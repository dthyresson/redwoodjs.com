# Welcome to Redwood

Welcome to Redwood! If you haven't yet, check out the [Redwood README](https://github.com/redwoodjs/redwood/blob/main/README.md) to get a little background on why we created Redwood and the problems it's meant to solve. Redwood brings several existing technologies together for the first time into what we think is the future of database-backed single page applications.

In this tutorial we're going to build a blog engine. In reality a blog is probably not the ideal candidate for a Redwood app: blog articles can be stored in a CMS and statically generated to HTML files and served as flat files from a CDN. But as most developers are familiar with a blog and it uses all of the features we want to demonstrate, we decided to build one anyway.

Want to watch this tutorial instead? Start here:

<div class="relative pb-9/16">
  <iframe class="absolute inset-0 w-full h-full" src="https://www.youtube.com/embed/tiF9SdM1i7M?rel=0" frameborder="0" allow="accelerometer; autoplay; encrypted-media; gyroscope; picture-in-picture; modestbranding; showinfo=0" allowfullscreen></iframe>
</div>

<div class="relative pb-9/16 mt-4">
  <iframe class="absolute inset-0 w-full h-full" src="https://www.youtube.com/embed/SP5vbsWf5Yg?rel=0" frameborder="0" allow="accelerometer; autoplay; encrypted-media; gyroscope; picture-in-picture; modestbranding; showinfo=0" allowfullscreen></iframe>
</div>

<div class="relative pb-9/16 mt-4">
  <iframe class="absolute inset-0 w-full h-full" src="https://www.youtube.com/embed/eT7iIy0F8Tk?rel=0" frameborder="0" allow="accelerometer; autoplay; encrypted-media; gyroscope; picture-in-picture; modestbranding; showinfo=0" allowfullscreen></iframe>
</div>

<div class="relative pb-9/16 mt-4">
  <iframe class="absolute inset-0 w-full h-full" src="https://www.youtube.com/embed/UpD3HyuZkvY?rel=0" frameborder="0" allow="accelerometer; autoplay; encrypted-media; gyroscope; picture-in-picture; modestbranding; showinfo=0" allowfullscreen></iframe>
</div>

## Prerequisites

This tutorial assumes you are already familiar with a few core concepts:

- [React](https://reactjs.org/)
- [GraphQL](https://graphql.org/)
- [The Jamstack](https://jamstack.org/)

You could work through this tutorial without knowing anything about these technologies but you may find yourself getting lost in terminology that we don't stop and take the time to explain. It also helps knowing where the line is between what is built into React and what additional features Redwood brings to the table.

### Node.js and Yarn Versions

During installation, RedwoodJS checks if your system meets version requirements for Node and Yarn:

- node: ">=12"
- yarn: ">=1.15"

👉 **Heads Up:** If your system versions do not meet both requirements, _the installation bootstrap will result in an ERROR._ To check, please run the following from your terminal command line:

```
node --version
yarn --version
```

Please do upgrade accordingly. Then proceed to the RedwoodJS installation when you're ready!

> There are many ways to install and manage both Node.js and Yarn. If you're installing for the first time, we recommend the following:
>
> **Yarn**
>
> - We recommend following the [instructions via Yarnpkg.com](https://classic.yarnpkg.com/en/docs/install/).
>
> **Node.js**
>
> - For **Linux** and **Mac** users, `nvm` is a great tool for managing multiple versions of Node on one system. It takes a bit more effort to set up and learn, however, in which case getting the latest [installation from Nodejs.org](https://nodejs.org/en/) works just fine.
>   - For **Mac** users, if you already have Homebrew installed, you can use it to [install `nvm`](https://formulae.brew.sh/formula/nvm) as well. Otherwise, follow the [installation instructions from `nvm`](https://github.com/nvm-sh/nvm#installing-and-updating).
>   - For **Linux** users, you can follow the [installation instructions from `nvm`](https://github.com/nvm-sh/nvm#installing-and-updating).
> - We recommend **Windows** users visit [Nodejs.org](https://nodejs.org/en/) for installation.
>
> If you're confused about which of the two current Node versions to use, we recommend using the most recent "even" LTS, which is currently v12.

## Installation & Starting Development

We'll use yarn ([yarn](https://yarnpkg.com/en/docs/install) is a requirement) to create the basic structure of our app:

    yarn create redwood-app ./redwoodblog

You'll have a new directory `redwoodblog` containing several directories and files. Change to that directory and let's create the database, and then start the development server:

    cd redwoodblog
    yarn redwood dev

A browser should automatically open to http://localhost:8910 and you will see the Redwood welcome page:

![Redwood Welcome Page](https://user-images.githubusercontent.com/300/73012647-97a43d00-3dcb-11ea-8554-42df29c36e4a.png)

> Remembering the port number is as easy as counting: 8-9-10!

### First Commit

Now that we have the skeleton of our Redwood app in place, it's a good idea to save the current state of the app as your first commit...just in case.

    git init
    git add .
    git commit -m 'First commit'

## Redwood File Structure

Let's take a look at the files and directories that were created for us (config files have been excluded for now):

```terminal
├── api
│   ├── prisma
│   │   ├── schema.prisma
│   │   └── seeds.js
│   └── src
│       ├── functions
│       │   └── graphql.js
│       ├── graphql
│       ├── lib
│       │   └── db.js
│       └── services
└── web
    ├── public
    │   ├── README.md
    │   ├── favicon.png
    │   └── robots.txt
    └── src
        ├── Routes.js
        ├── components
        ├── index.css
        ├── index.html
        ├── index.js
        ├── layouts
        └── pages
            ├── FatalErrorPage
            │   └── FatalErrorPage.js
            └── NotFoundPage
                └── NotFoundPage.js
```

At the top level we have two directories, `api` and `web`. Redwood separates the backend (`api`) and frontend (`web`) concerns into their own paths in the codebase. ([Yarn refers to these as "workspaces"](https://yarnpkg.com/lang/en/docs/workspaces/). In Redwood, we refer to them as "sides.") When you add packages going forward you'll need to specify which workspace they should go in. For example (don't run these commands, we're just looking at the syntax):

    yarn workspace web add marked
    yarn workspace api add better-fs

### The /api Directory

Within `api` there are two directories:

- `prisma` contains the plumbing for the database:

  - `schema.prisma` contains the database schema (tables and columns)
  - `seeds.js` is used to populate your database with any data that needs to exist for your app to run at all (maybe an admin user or site configuration).

  After we add our first database table there will also be a SQLite database file named `dev.db` and a directory called `migrations` created for us. `migrations` contains the files that act as snapshots of the database schema changing over time.

- `src` contains all other backend code. `api/src` contains four more directories:
  - `functions` will contain any [lambda functions](https://docs.netlify.com/functions/overview/) your app needs in addition to the `graphql.js` file auto-generated by Redwood. This file is required to use the GraphQL API.
  - `graphql` contains your GraphQL schema written in a Schema Definition Language (the files will end in `.sdl.js`).
  - `lib` contains one file, `db.js`, which instantiates the Prisma database client. You are free to send additional options, if necessary. You can use this directory for other code related to the API side that doesn't fit in functions or services.
  - `services` contains business logic related to your data. When you're querying or mutating data for GraphQL, that code ends up here, but in a format that's reusable in other places in your application.

That's it for the backend.

### The /web Directory

- `src` contains several subdirectories:
  - `components` contain your traditional React components as well as Redwood _Cells_ (more about those soon).
  - `layouts` contain HTML/components that wrap your content and are shared across _Pages_.
  - `pages` contain components and are optionally wrapped inside _Layouts_ and are the "landing page" for a given URL (a URL like `/articles/hello-world` will map to one page and `/contact-us` will map to another). There are two pages included in a new app:
    - `NotFoundPage.js` will be served when no other route is found (see `Routes.js` below).
    - `FatalErrorPage.js` will be rendered when there is an uncaught error that can't be recovered from and would otherwise cause our application to really blow up (normally rendering a blank page).
- `public` contains assets not used by React components (they will be copied over unmodified to the final app's root directory):
  - `favicon.png` is the icon that goes in a browser tab when your page is open (apps start with the RedwoodJS logo).
  - `robots.txt` can be used to control what web indexers are [allowed to do](https://www.robotstxt.org/robotstxt.html).
  - `README.md` explains how, and when, to use the `public` folder for static assets. It also covers best practices for importing assets within components via Webpack. You can read it on Github [here](https://github.com/redwoodjs/create-redwood-app/tree/main/web/public).
- `index.css` is a generic place to put your CSS, but there are many options.
- `index.html` is the standard React starting point for our app.
- `index.js` the bootstraping code to get our Redwood app up and running.
- `Routes.js` the route definitions for our app which map a URL to a _Page_.

## Our First Page

Let's give our users something to look at besides the Redwood welcome page. We'll use the `redwood` command line tool to create a page for us:

    yarn redwood generate page home /

The command above does three things:

- Creates `web/src/pages/HomePage/HomePage.js`. Redwood takes the name you specified as the first argument, capitalizes it, and appends "Page" to construct your new page component.
- Creates a test file to go along with this new page component at `web/src/pages/HomePage/HomePage.test.js` with a single, passing test. You _do_ write tests for your components, _don't you??_
- Creates a Storybook file for this component at `web/src/pages/HomePage/HomePage.stories.js`. Storybook is a wonderful tool for efficiently developing and organizing UI components. If you'd like to learn more, see this [Redwood Forum topic](https://community.redwoodjs.com/t/how-to-use-the-new-storybook-integration-in-v0-13-0/873) to start using it in your development process.
- Adds a `<Route>` in `web/src/Routes.js` that maps the path `/` to the new _HomePage_ page.

> If you look in Routes you'll notice that we're referencing a component, `HomePage`, that isn't imported anywhere. Redwood automatically imports all pages in the Routes file since we're going to need to reference them all anyway. It saves a potentially huge `import` declaration from cluttering up the routes file.

In fact this page is already live (your browser automatically reloaded):

![Default HomePage render](https://user-images.githubusercontent.com/300/76237559-b760ba80-61eb-11ea-9a77-b5006b03031f.png)

It's not pretty, but it's a start! Open the page in your editor, change some text and save. Your browser should reload with your new text.

### Routing

Open up `web/src/Routes.js` and take a look at the route that was created:

```html
<Route path="/" page={HomePage} name="home" />
```

Try changing the route to something like:

```html
<Route path="/hello" page={HomePage} name="home" />
```

Now you'll see the `NotFoundPage` page. As soon as you add your first route, you'll never see the Redwood splash screen again. From now on, when no route can be found that matches the requested URL, Redwood will render the `NotFoundPage`. Change your URL to http://localhost:8910/hello and you should see the homepage again.

Change the route path back to `/` before continuing!

## A Second Page and a Link

Let's create an "About" page for our blog so everyone knows about the geniuses behind this achievement. We'll create another page using `redwood`:

    yarn redwood generate page about

Notice that we didn't specify a route path this time. If you leave it off the `redwood generate page` command, Redwood will create a `Route` and give it a path that is the same as the page name you specified prepended with a slash. In this case it will be `/about`.

> As you add more pages to your app, you may start to worry that more and more code has to be downloaded by the client on any initial page load. Fear not! Redwood will automatically code-split on each Page, which means that initial page loads can be blazingly fast, and you can create as many Pages as you want without having to worry about impacting overall webpack bundle size. If, however, you do want specific Pages to be included in the main bundle, you can override the default behavior.

http://localhost:8910/about should show our new page. But no one's going to find it by manually changing the URL so let's add a link from our homepage to the About page and vice versa. We'll start creating a simple header and nav bar at the same time on the HomePage:

```javascript{3,7-19}
// web/src/pages/HomePage/HomePage.js

import { Link, routes } from '@redwoodjs/router'

const HomePage = () => {
  return (
    <>
      <header>
        <h1>Redwood Blog</h1>
        <nav>
          <ul>
            <li>
              <Link to={routes.about()}>About</Link>
            </li>
          </ul>
        </nav>
      </header>
      <main>Home</main>
    </>
  )
}

export default HomePage
```

Let's point out a few things here:

- Redwood loves [Function Components](https://www.robinwieruch.de/react-function-component). We'll make extensive use of [React Hooks](https://reactjs.org/docs/hooks-intro.html) as we go and these are only enabled in function components. You're free to use class components, but we recommend avoiding them unless you need their special capabilities.
- Redwood's `<Link>` tag, in its most basic usage, takes a single `to` attribute. That `to` attribute calls a _named route function_ in order to generate the correct URL. The function has the same name as the `name` attribute on the `<Route>`:

  `<Route path="/about" page={AboutPage} name="about" />`

  If you don't like the name that `redwood generate` used for your route, feel free to change it in `Routes.js`! Named routes are awesome because if you ever change the path associated with a route, you need only change it in `Routes.js` and every link using a named route function will still point to the correct place. You can also pass a string to the `to` attribute, but you'll lose out on all the Redwood goodness that named routes provide.

### Back Home

Once we get to the About page we don't have any way to get back so let's add a link there as well:

```javascript{3,7-25}
// web/src/pages/AboutPage/AboutPage.js

import { Link, routes } from '@redwoodjs/router'

const AboutPage = () => {
  return (
    <>
      <header>
        <h1>Redwood Blog</h1>
        <nav>
          <ul>
            <li>
              <Link to={routes.about()}>About</Link>
            </li>
          </ul>
        </nav>
      </header>
      <main>
        <p>
          This site was created to demonstrate my mastery of Redwood: Look on my
          works, ye mighty, and despair!
        </p>
        <Link to={routes.home()}>Return home</Link>
      </main>
    </>
  )
}

export default AboutPage
```

Great! Try that out in the browser and verify you can get back and forth.

As a world-class developer you probably saw that copy-and-pasted `<header>` and gasped in disgust. We feel you. That's why Redwood has a little something called _Layouts_.

## Layouts

One way to solve the `<header>` dilemma would be to create a `<Header>` component and include it in both `HomePage` and `AboutPage`. That works, but is there a better solution? Ideally there should only be one reference to the `<header>` anywhere in our code.

When you look at these two pages what do they really care about? They have some content they want to display. They really shouldn't have to care what comes before (like a `<header>`) or after (like a `<footer>`). That's exactly what layouts do: they wrap your pages in a component that then renders the page as its child:

<img src="https://user-images.githubusercontent.com/300/70486228-dc874500-1aa5-11ea-81d2-eab69eb96ec0.png" alt="Layouts structure diagram" width="300">

Let's create a layout to hold that `<header>`:

    yarn redwood g layout blog

> From now on we'll use the shorter `g` alias instead of `generate`

That created `web/src/layouts/BlogLayout/BlogLayout.js` and an associated test file. We're calling this the "blog" layout because we may have other layouts at some point in the future (an "admin" layout, perhaps?).

Cut the `<header>` from both `HomePage` and `AboutPage` and paste it in the layout instead. Let's take out the duplicated `<main>` tag as well:

```javascript{3,7-19}
// web/src/layouts/BlogLayout/BlogLayout.js

import { Link, routes } from '@redwoodjs/router'

const BlogLayout = ({ children }) => {
  return (
    <>
      <header>
        <h1>Redwood Blog</h1>
        <nav>
          <ul>
            <li>
              <Link to={routes.about()}>About</Link>
            </li>
          </ul>
        </nav>
      </header>
      <main>{children}</main>
    </>
  )
}

export default BlogLayout
```

`children` is where the magic will happen. Any page content given to the layout will be rendered here. Back to `HomePage` and `AboutPage`, we add a `<BlogLayout>` wrapper and now they're back to focusing on the content they care about (we can remove the import for `Link` and `routes` from `HomePage` since those are in the Layout instead):

```javascript{3,6}
// web/src/pages/HomePage/HomePage.js

import BlogLayout from 'src/layouts/BlogLayout'

const HomePage = () => {
  return <BlogLayout>Home</BlogLayout>
}

export default HomePage
```

```javascript{4,8-14}
// web/src/pages/AboutPage/AboutPage.js

import { Link, routes } from '@redwoodjs/router'
import BlogLayout from 'src/layouts/BlogLayout'

const AboutPage = () => {
  return (
    <BlogLayout>
      <p>
        This site was created to demonstrate my mastery of Redwood: Look on my
        works, ye mighty, and despair!
      </p>
      <Link to={routes.home()}>Return home</Link>
    </BlogLayout>
  )
}

export default AboutPage
```

> Notice that the import statement uses `src/layouts/BlogLayout` and not `../src/layouts/BlogLayout` or `./src/layouts/BlogLayout`. Being able to use just `src` is a convenience feature provided by Redwood: `src` is an alias to the `src` path in the current workspace. So if you're working in `web` then `src` points to `web/src` and in `api` it points to `api/src`.

Back to the browser and you should see...nothing different. But that's good, it means our layout is working.

> **Why are things named the way they are?**
>
> You may have noticed some duplication in Redwood's file names. Pages live in a directory called `/pages` and also contain `Page` in their name. Same with Layouts. What's the deal?
>
> When you have dozens of files open in your editor it's easy to get lost, especially when you have several files with names that are similar or even the same (they happen to be in different directories). We've found that the extra duplication in the names of files is worth the productivity benefit when scanning through your open tabs.
>
> If you're using the [React Developer Tools](https://chrome.google.com/webstore/detail/react-developer-tools/fmkadmapgofadopljbjfkapdkoienihi?hl=en) plugin this also helps disambiguate when browsing through your component stack:
>
> <img src="https://user-images.githubusercontent.com/300/73025189-f970a100-3de3-11ea-9285-15c1116eb59a.png" width="400">

### Back Home Again

One more `<Link>`, let's have the title/logo link back to the homepage as per usual:

```javascript{9-11}
// web/src/layouts/BlogLayout/BlogLayout.js

import { Link, routes } from '@redwoodjs/router'

const BlogLayout = ({ children }) => {
  return (
    <>
      <header>
        <h1>
          <Link to={routes.home()}>Redwood Blog</Link>
        </h1>
        <nav>
          <ul>
            <li>
              <Link to={routes.about()}>About</Link>
            </li>
          </ul>
        </nav>
      </header>
      <main>{children}</main>
    </>
  )
}

export default BlogLayout
```

And then we can remove the extra "Return to Home" link (and Link/routes import) that we had on the About page:

```javascript
// web/src/pages/AboutPage/AboutPage.js

import BlogLayout from 'src/layouts/BlogLayout'

const AboutPage = () => {
  return (
    <BlogLayout>
      <p>
        This site was created to demonstrate my mastery of Redwood: Look on my
        works, ye mighty, and despair!
      </p>
    </BlogLayout>
  )
}

export default AboutPage
```

## Getting Dynamic

Part 2 of the video tutorial picks up here:

<div class="relative pb-9/16">
  <iframe class="absolute inset-0 w-full h-full" src="https://www.youtube.com/embed/SP5vbsWf5Yg?rel=0" frameborder="0" allow="accelerometer; autoplay; encrypted-media; gyroscope; picture-in-picture; modestbranding; showinfo=0" allowfullscreen></iframe>
</div>

These two pages are great and all but where are the actual blog posts in this blog? Let's work on those next.

For the purposes of our tutorial we're going to get our blog posts from a database. Because relational databases are still the workhorses of many complex (and not-so-complex) web applications, we've made SQL access a first-class citizen. For Redwood apps, it all starts with the schema.

### Creating the Database Schema

We need to decide what data we'll need for a blog post. We'll expand on this at some point, but at a minimum we'll want to start with:

- `id` the unique identifier for this blog post (all of our database tables will have one of these)
- `title`
- `body` the actual content of the blog post
- `createdAt` a timestamp of when this record was created

We use [Prisma Client JS](https://github.com/prisma/prisma-client-js) to talk to the database. Prisma has another library called [Migrate](https://github.com/prisma/migrate) that lets us update the database's schema in a predictable way and snapshot each of those changes. Each change is called a _migration_ and Migrate will create one when we make changes to our schema.

First let's define the data structure for a post in the database. Open up `api/prisma/schema.prisma` and add the definition of our Post table (remove any "sample" models that are present in the file). Once you're done the entire schema file should look like:

```plaintext{13-18}
// api/prisma/schema.prisma

datasource DS {
  provider = "sqlite"
  url      = env("DATABASE_URL")
}

generator client {
  provider      = "prisma-client-js"
  binaryTargets = env("BINARY_TARGET")
}

model Post {
  id        Int      @id @default(autoincrement())
  title     String
  body      String
  createdAt DateTime @default(now())
}
```

This says that we want a table called `Post` and it should have:

- An `id` column of type `Int`, we let Prisma know this is the column it should use as the `@id` (for it to create relationships to other tables) and that the `@default` value should be Prisma's special `autoincrement()` method letting it know that the DB should set it automatically when new records are created
- A `title` field that will contain a `String`
- A `body` field that will contain a `String`
- A `createdAt` field that will be a `DateTime` and will `@default` to `now()` when we create a new record (so we don't have to set the time manually in our app)

> For the tutorial we're keeping things simple and using an integer for our ID column. Some apps may want to use a CUID or a UUID which Prisma supports. In that case you would use `String` for the datatype instead of `Int` and use `cuid()` or `uuid()` instead of `autoincrement()`:
>
> `id String @id @default(cuid())`
>
> Integers also make for nicer URLs like https://redwoodblog.com/posts/123 instead of https://redwoodblog.com/posts/eebb026c-b661-42fe-93bf-f1a373421a13 Take a look at the [official Prisma documentation](https://www.prisma.io/docs/reference/tools-and-interfaces/prisma-schema/data-model#ids) for more on ID fields.

### Migrations

That was simple. Now we'll want to snapshot this as a migration:

    yarn redwood db save

A prompt will ask you what you want to name this migration. This is for your own benefit—Redwood doesn't care about the migration's name, it's just a reference for future developers. Something like "create posts" is perfect.

After the command completes you'll see a new subdirectory created under `api/prisma/migrations` that has a timestamp and the name you gave the migration. It will contain a couple files inside (a snapshot of what the schema looked like at that point in time in `schema.prisma` and the directives that Prisma Migrate will use to make the change to the database in `steps.json`).

We apply the migration with another command:

    yarn rw db up

> From now on we'll use the shorter `rw` alias instead of the full `redwood` name.

This will apply the migration (which runs the commands against the database to create the changes we need) which results in creating a new table called `Post` with the fields we defined above.

### Creating a Post Editor

We haven't decided on the look and feel of our site yet, but wouldn't it be amazing if we could play around with posts without having to build a bunch of pages that we'll probably throw away once the design team gets back to us? Lucky for us, "Amazing" is Redwood's middle name! It has no last name.

Let's generate everything we need to perform all the CRUD (Create, Retrieve, Update, Delete) actions on posts so we can not only verify that we've got the right fields in the database, but let us get some sample posts in there so we can start laying out our pages and see real content. Redwood has a generator for just the occasion:

    yarn rw g scaffold post

Let's point the browser to `http://localhost:8910/posts` and see what we have:

<img src="https://user-images.githubusercontent.com/300/73027952-53c03080-3de9-11ea-8f5b-d62a3676bbef.png" />

Well that's barely more than we got when we generated a page. What happens if we click that "New Post" button?

<img src="https://user-images.githubusercontent.com/300/73028004-72262c00-3de9-11ea-8924-66d1cc1fceb6.png" />

Okay, now we're getting somewhere. Fill in the title and body and click "Save".

<img src="https://user-images.githubusercontent.com/300/73028757-08a71d00-3deb-11ea-8813-046c8479b439.png" />

Did we just create a post in the database? And then show that post here on this page? Yes, yes we did. Try creating another:

<img src="https://user-images.githubusercontent.com/300/73028839-312f1700-3deb-11ea-8e83-0012a3cf689d.png" />

But what if we click "Edit" on one of those posts?

<img src="https://user-images.githubusercontent.com/300/73031307-9802ff00-3df0-11ea-9dc1-ea9af8f21890.png" />

Okay but what if we click "Delete"?

<img src="https://user-images.githubusercontent.com/300/73031339-aea95600-3df0-11ea-9d58-475d9ef43988.png" />

So, Redwood just created all the pages, components and services necessary to perform all CRUD actions on our posts table. No need to open a database GUI or login through a terminal window and write SQL from scratch. Redwood calls these _scaffolds_. Pretty neat, right?

Here's what happened when we ran that `yarn rw g scaffold post` command:

- Added an _SDL_ file to define several GraphQL queries and mutations in `api/src/graphql/posts.sdl.js`
- Added a _services_ file in `api/src/services/posts/posts.js` that makes the Prisma Client JS calls to get data in and out of the database
- Created several _pages_ in `web/src/pages`:
  - `EditPostPage` for editing a post
  - `NewPostPage` for creating a new post
  - `PostPage` for showing the detail of a post
  - `PostsPage` for listing all the posts
- Created routes for those pages in `web/src/Routes.js`
- Created three _cells_ in `web/src/components`:
  - `EditPostCell` gets the post to edit in the database
  - `PostCell` gets the post to display
  - `PostsCell` gets all the posts
- Created four _components_ also in `web/src/components`:
  - `NewPost` displays the form for creating a new post
  - `Post` displays a single post
  - `PostForm` the actual form used by both the New and Edit components
  - `Posts` displays the table of all posts

> You'll notice that some of the generated parts have plural names and some have singular. This convention is borrowed from Ruby on Rails which uses a more "human" naming convention: if you're dealing with multiple of something (like the list of all posts) it will be plural. If you're only dealing with a single something (like creating a new post) it will be singular. It sounds natural when speaking, too: "show me a list of all the posts" versus "I'm going to create a new post."
>
> As far as the generators are concerned:
>
> - Services filenames are always plural.
> - The methods in the services will be singular or plural depending on if they are expected to return multiple posts or a single post (`posts` vs. `createPost`).
> - SDL filenames are plural.
> - Pages that come with the scaffolds are plural or singular depending on whether they deal with many or one post. When using the `page` generator it will stick with whatever name you give the command.
> - Layouts use the name you give them on the command line.
> - Components and cells, like pages, will be plural or singular depending on context when created by the scaffold generator, otherwise they'll use the given name on the command line.
>
> Also note that it's the database table name part that's singular or plural, not the whole word. So it's `PostsCell`, not `PostCells`.
>
> You don't have to follow this convention once you start creating your own parts but we recommend doing so. The Ruby on Rails community has come to love this nomenclature even though many people complained about it when first exposed to it. [Give it five minutes](https://signalvnoise.com/posts/3124-give-it-five-minutes).

### Creating a Homepage

We can start replacing these pages one by one as we get designs, or maybe move them to the admin section of our site and build our own display pages from scratch. The public facing site won't let viewers create, edit or delete posts. What _can_ they do?

1. View a list of posts (without links to edit/delete)
2. View a single post

Since we'll probably want a way to create and edit posts going forward let's keep the scaffolded pages as they are and create new ones for these two items.

We already have `HomePage` so we won't need to create that. We want to display a list of posts to the user so we'll need to add that logic. We need to get the content from the database and we don't want the user to just see a blank screen in the meantime (depending on network conditions, server location, etc), so we'll want to show some kind of loading message or animation. And if there's an error retrieving the data we should handle that as well. And what about when we open source this blog engine and someone puts it live without any content in the database? It'd be nice if there was some kind of blank slate message.

Oh boy, our first page with data and we already have to worry about loading states, errors, and blank slates...or do we?

## Cells

These features are common in most web apps. We wanted to see if there was something we could do to make developers' lives easier when it comes to adding them to a typical component. We think we've come up with something to help. We call them _Cells_. Cells provide a simpler and more declarative approach to data fetching.

When you create a cell you export several specially named constants and then Redwood takes it from there. A typical cell may look something like:

```javascript
export const QUERY = gql`
  query {
    posts {
      id
      title
      body
      createdAt
    }
  }
`

export const Loading = () => <div>Loading...</div>

export const Empty = () => <div>No posts yet!</div>

export const Failure = ({ error }) => (
  <div>Error loading posts: {error.message}</div>
)

export const Success = ({ posts }) => {
  return posts.map((post) => (
    <article>
      <h2>{post.title}</h2>
      <div>{post.body}</div>
    </article>
  ))
}
```

When React renders this component Redwood will:

- Perform the `QUERY` and display the `Loading` component until a response is received
- Once the query returns it will display one of three states:
  - If there was an error, the `Failure` component
  - If the data return is empty (`null` or empty array), the `Empty` component
  - Otherwise, the `Success` component

There are also some lifecycle helpers like `beforeQuery` (for massaging any props before being given to the `QUERY`) and `afterQuery` (for massaging the data returned from GraphQL but before being sent to the `Success` component)

The minimum you need for a cell are the `QUERY` and `Success` exports. If you don't export an `Empty` component, empty results will be sent to your `Success` component. If you don't provide a `Failure` component you'll get error output sent to the console.

A guideline for when to use cells is if your component needs some data from the database or other service that may be delayed in responding. Let Redwood worry about juggling what is displayed when and you can focus on the happy path of the final, rendered component populated with data.

### Our First Cell

The homepage displaying a list of posts is a perfect candidate for our first cell. Naturally, there is a Redwood generator for them:

    yarn rw g cell BlogPosts

This command will result in a new file at `/web/src/components/BlogPostsCell/BlogPostsCell.js` (and a test file) with some boilerplate to get you started:

```javascript
// web/src/components/BlogPostsCell/BlogPostsCell.js

export const QUERY = gql`
  query {
    blogPosts {
      id
    }
  }
`

export const Loading = () => <div>Loading...</div>

export const Empty = () => <div>Empty</div>

export const Failure = ({ error }) => <div>Error: {error.message}</div>

export const Success = ({ blogPosts }) => {
  return JSON.stringify(blogPosts)
}
```

> When generating you can use any case you'd like and Redwood will do the right thing when it comes to naming. These will all create the same filename:
>
>     yarn rw g cell blog_posts
>     yarn rw g cell blog-posts
>     yarn rw g cell blogPosts
>     yarn rw g cell BlogPosts
>
> You will need _some_ kind of indication that you're using more than one word. Calling `yarn redwood g cell blogposts` will generate a file at `web/src/components/BlogpostsCell/BlogpostsCell.js`

To get you off and running as quickly as possible the generator assumes you've got a root GraphQL query named the same thing as your cell and gives you the minimum query needed to get something out of the database. In this case it called the query `blogPosts` which is not a valid query name for our existing Posts SDL and Service. We'll have to rename that to just `posts` in both the query name and prop named in `Success`:

```javascript{5,17,18}
// web/src/components/BlogPostsCell/BlogPostsCell.js

export const QUERY = gql`
  query {
    posts {
      id
    }
  }
`

export const Loading = () => <div>Loading...</div>

export const Empty = () => <div>Empty</div>

export const Failure = ({ error }) => <div>Error: {error.message}</div>

export const Success = ({ posts }) => {
  return JSON.stringify(posts)
}
```

Let's plug this cell into our `HomePage` and see what happens:

```javascript{4,9}
// web/src/pages/HomePage/HomePage.js

import BlogLayout from 'src/layouts/BlogLayout'
import BlogPostsCell from 'src/components/BlogPostsCell'

const HomePage = () => {
  return (
    <BlogLayout>
      <BlogPostsCell />
    </BlogLayout>
  )
}

export default HomePage
```

The browser should actually show an array with a number or two (assuming you created a blog post with our [scaffolding](/tutorial/getting-dynamic#creating-a-post-editor) from earlier). Neat!

<img src="https://user-images.githubusercontent.com/300/73210519-5380a780-40ff-11ea-8639-968507a79b1f.png" />

> **In the `Success` component, where did `posts` come from?**
>
> Notice in the `QUERY` that the query we're making is `posts`. Whatever the name of this query is, that's the name of the prop that will be available in `Success` with your data. You can alias the name of the variable containing the result of the GraphQL query, and that will be the name of the prop:
>
> ```javascript
> export const QUERY = gql`
>   query {
>     postIds: posts {
>       id
>     }
>   }
> `
> ```
>
> Now `postIds` will be available in `Success` instead of `posts`

In addition to the `id` that was added to the `query` by the generator, let's get the title, body, and createdAt too:

```javascript{7-9}
// web/src/components/BlogPostsCell/BlogPostsCell.js

export const QUERY = gql`
  query {
    posts {
      id
      title
      body
      createdAt
    }
  }
`
```

The page should now show a dump of all the data you created for any blog posts you scaffolded:

<img src="https://user-images.githubusercontent.com/300/73210715-abb7a980-40ff-11ea-82d6-61e6bdcd5739.png" />

Now we're in the realm of good ol' React components, so just build out the `Success` component to display the blog post in a nicer format:

```javascript{4-12}
// web/src/components/BlogPostsCell/BlogPostsCell.js

export const Success = ({ posts }) => {
  return posts.map((post) => (
    <article key={post.id}>
      <header>
        <h2>{post.title}</h2>
      </header>
      <p>{post.body}</p>
      <div>Posted at: {post.createdAt}</div>
    </article>
  ))
}
```

And just like that we have a blog! It may be the most basic, ugly blog that ever graced the internet, but it's something! (Don't worry, we've got more features to add.)

<img src="https://user-images.githubusercontent.com/300/73210997-3dbfb200-4100-11ea-847a-602cbf59cb2a.png" />

### Summary

To sum up, what did we actually do to get this far?

1. Generate the homepage
2. Generate the blog layout
3. Define the database schema
4. Run migrations to update the database and create a table
5. Scaffold a CRUD interface to the database table
6. Create a cell to load the data and take care of loading/empty/failure/success states
7. Add the cell to the page

This will become a standard lifecycle of new features as you build a Redwood app.

So far, other than a little HTML, we haven't had to do much by hand. And we especially didn't have to write a bunch of plumbing just to move data from one place to another. It makes web development a little more enjoyable, don't you think?

## Side Quest: How Redwood Works with Data

Redwood likes GraphQL. We think it's the API of the future. Our GraphQL implementation is built with [Apollo](https://www.apollographql.com/). Here's how a typical GraphQL query works its way through your app:

![Redwood Data Flow](https://user-images.githubusercontent.com/300/75402679-50bdd180-58ba-11ea-92c9-bb5a5f4da659.png)

The front-end uses [Apollo Client](https://www.apollographql.com/docs/react/) to create a GraphQL payload sent to [Apollo Server](https://www.apollographql.com/docs/apollo-server/) running in a serverless AWS Lambda function in the cloud.

The `*.sdl.js` files in `api/src/graphql` define the GraphQL [Object](https://www.apollographql.com/docs/tutorial/schema/#object-types), [Query](https://www.apollographql.com/docs/tutorial/schema/#the-query-type) and [Mutation](https://www.apollographql.com/docs/tutorial/schema/#the-mutation-type) types and thus the interface of your API.

Normally you would write a [resolver map](https://www.apollographql.com/docs/tutorial/resolvers/#what-is-a-resolver) that contains all your resolvers and tells Apollo how to map them to your SDL. But putting business logic directly in the resolver map would result in a very big file and horrible reusability, so you'd be well advised to extract all the logic out into a library of functions, import them, and call them from the resolver map, remembering to pass all the arguments through. Ugh, that's a lot of effort and boilerplate, and still doesn't result in very good reusabilty.

Redwood has a better way! Remember the `api/src/services` directory? Redwood will automatically import and map resolvers from the corresponding **services** file onto your SDL. At the same time, it allows you to write those resolvers in a way that makes them easy to call as regular functions from other resolvers or services. That's a lot of awesomeness to contemplate, so let's show an example.

Consider the following SDL javascript snippet:

```
// api/src/graphql/posts.sdl.js

export const schema = gql`
  type Post {
    id: Int!
    title: String!
    body: String!
    createdAt: DateTime!
  }

  type Query {
    posts: [Post!]!
    post(id: Int!): Post!
  }

  input CreatePostInput {
    title: String!
    body: String!
  }

  input UpdatePostInput {
    title: String
    body: String
  }

  type Mutation {
    createPost(input: CreatePostInput!): Post!
    updatePost(id: Int!, input: UpdatePostInput!): Post!
    deletePost(id: Int!): Post!
  }
`
```

In this example, Redwood will look in `api/src/services/posts/posts.js` for the following five resolvers:

- `posts()`
- `post({id})`
- `createPost({input})`
- `updatePost({id, input})`
- `deletePost({id})`

To implement these, simply export them from the services file. They will usually get your data from a database, but they can do anything you want, as long as they return the proper types that Apollo expects based on what you defined in `posts.sdl.js`.

```javascript
// api/src/services/posts/posts.js
import { db } from 'src/lib/db'

export const posts = () => {
  return db.post.findMany()
}

export const post = ({ id }) => {
  return db.post.findOne({
    where: { id },
  })
}

export const createPost = ({ input }) => {
  return db.post.create({
    data: input,
  })
}

export const updatePost = ({ id, input }) => {
  return db.post.update({
    data: input,
    where: { id },
  })
}

export const deletePost = ({ id }) => {
  return db.post.delete({
    where: { id },
  })
}
```

> Apollo assumes these functions return promises, which `db` (an instance of `PrismaClient`) does. Apollo waits for them to resolve before responding with your query results, so you don't need to worry about `async`/`await` or mess with callbacks yourself.

You may be wondering why we call these implementation files "services". While this example blog doesn't get complex enough to show it off, services are intended to be an abstraction **above** single database tables. For example, a more complex app may have a "billing" service that uses both a `transactions` table and a `subscriptions` table. Some of the functionality of this service may be exposed via GraphQL, but only as much as you like.

You don't have to make each function in your service available via GraphQL—leave it out of your `Query` and `Mutation` types and it won't exist as far as GraphQL is concerned. But you could still use it yourself—services are just Javascript functions so you can use them anywhere you'd like:

- From another service
- In a custom lambda function
- From a completely separate, custom API

By dividing your app into well-defined services and providing an API for those services (both for internal use **and** for GraphQL), you will naturally start to enforce separation of concerns and (in all likelihood) increase the maintainability of your codebase.

Back to our data flow: Apollo has called the resolver which, in our case, retrieved data from the database. Apollo digs into the object and returns only the key/values that were asked for in the GraphQL query. It then packages up the response in a GraphQL payload and returns it to the browser.

If you're using a Redwood **cell** then this data will be available to you in your `Success` component ready to be looped through and/or displayed like any other React component.

## Routing Params

Now that we have our homepage listing all the posts, let's build the "detail" page—a canonical URL that displays a single post. First we'll generate the page and route:

    yarn rw g page BlogPost

> Note that we can't call this page simply `Post` because our scaffold already created a page with that name.

Now let's link the title of the post on the homepage to the detail page (and include the `import` for `Link` and `routes`):

```javascript{3,12}
// web/src/components/BlogPostsCell/BlogPostsCell.js

import { Link, routes } from '@redwoodjs/router'

// QUERY, Loading, Empty and Failure definitions...

export const Success = ({ posts }) => {
  return posts.map((post) => (
    <article key={post.id}>
      <header>
        <h2>
          <Link to={routes.blogPost()}>{post.title}</Link>
        </h2>
      </header>
      <p>{post.body}</p>
      <div>Posted at: {post.createdAt}</div>
    </article>
  ))
}
```

If you click the link on the title of the blog post you should see the boilerplate text on `BlogPostPage`. But what we really need is to specify _which_ post we want to view on this page. It would be nice to be able to specify the ID of the post in the URL with something like `/blog-post/1`. Let's tell the `<Route>` to expect another part of the URL, and when it does, give that part a name that we can reference later:

```html
// web/src/Routes.js

<Route path="/blog-post/{id}" page={BlogPostPage} name="blogPost" />
```

Notice the `{id}`. Redwood calls these _route parameters_. They say "whatever value is in this position in the path, let me reference it by the name inside the curly braces."

Cool, cool, cool. Now we need to construct a link that has the ID of a post in it:

```html
// web/src/components/BlogPostsCell/BlogPostsCell.js

<Link to={routes.blogPost({ id: post.id })}>{post.title}</Link>
```

For routes with route parameters, the named route function expects an object where you specify a value for each parameter. If you click on the link now, it will indeed take you to `/blog-post/1` (or `/blog-post/2`, etc, depending on the ID of the post).

### Using the Param

Ok, so the ID is in the URL. What do we need next in order to display a specific post? It sounds like we'll be doing some data retrieval from the database, which means we want a cell:

    yarn rw g cell BlogPost

And then we'll use that cell in `BlogPostPage` (and while we're at it let's surround the page with the `BlogLayout`):

```javascript{4,9}
// web/src/pages/BlogPostPage/BlogPostPage.js

import BlogLayout from 'src/layouts/BlogLayout'
import BlogPostCell from 'src/components/BlogPostCell'

const BlogPostPage = () => {
  return (
    <BlogLayout>
      <BlogPostCell />
    </BlogLayout>
  )
}

export default BlogPostPage
```

Now over to the cell, we need access to that `{id}` route param so we can look up the ID of the post in the database. Let's update the query to accept a variable (and again change the query name from `blogPost` to just `post`)

```javascript{4,5,20,21}
// web/src/components/BlogPostCell/BlogPostCell.js

export const QUERY = gql`
  query($id: Int!) {
    post(id: $id) {
      id
      title
      body
      createdAt
    }
  }
`

export const Loading = () => <div>Loading...</div>

export const Empty = () => <div>Empty</div>

export const Failure = ({ error }) => <div>Error: {error.message}</div>

export const Success = ({ post }) => {
  return JSON.stringify(post)
}
```

Okay, we're getting closer. Still, where will that `$id` come from? Redwood has another trick up its sleeve. Whenever you put a route param in a route, that param is automatically made available to the page that route renders. Which means we can update `BlogPostPage` to look like this:

```javascript{3,6}
// web/src/pages/BlogPostPage/BlogPostPage.js

const BlogPostPage = ({ id }) => {
  return (
    <BlogLayout>
      <BlogPostCell id={id} />
    </BlogLayout>
  )
}
```

`id` already exists since we named our route param `{id}`. Thanks Redwood! But how does that `id` end up as the `$id` GraphQL parameter? If you've learned anything about Redwood by now, you should know it's going to take care of that for you! By default, any props you give to a cell will automatically be turned into variables and given to the query. "Say what!" you're saying. It's true!

We can prove it! Try going to the detail page for a post in the browser and—uh oh. Hmm:

![image](https://user-images.githubusercontent.com/300/75820346-096b9100-5d51-11ea-8f6e-53fda78d1ed5.png)

> By the way, this error message you're seeing is thanks to the `Failure` section of our Cell!

If you take a look in the web inspector console you can see the actual error coming from GraphQL:

    [GraphQL error]: Message: Variable "$id" got invalid value "1";
      Expected type Int. Int cannot represent non-integer value: "1",
      Location: [object Object], Path: undefined

It turns out that route params are extracted as strings from the URL, but GraphQL wants an integer for the ID. We could use `parseInt()` to convert it to a number before passing it into `BlogPostCell`, but honestly, we can do better than that!

### Route Param Types

What if you could request the conversion right in the route's path? Well, guess what: you can! Introducing **route param types**. It's as easy as adding `:Int` to our existing route param:

```html
// web/src/Routes.js

<Route path="/blog-post/{id:Int}" page={BlogPostPage} name="blogPost" />
```

Voilà! Not only will this convert the `id` param to a number before passing it to your Page, it will prevent the route from matching unless the `id` path segment consists entirely of digits. If any non-digits are found, the router will keep trying other routes, eventually showing the `NotFoundPage` if no routes match.

> **What if I want to pass some other prop to the cell that I don't need in the query, but do need in the Success/Loader/etc. components?**
>
> All of the props you give to the cell will be automatically available as props in the render components. Only the ones that match the GraphQL variables list will be given to the query. You get the best of both worlds! In our post display above, if you wanted to display some random number along with the post (for some contrived, tutorial-like reason), just pass that prop:
>
> ```javascript
> <BlogPostCell id={id} rand={Math.random()}>
> ```
>
> And get it, along with the query result (and even the original `id` if you want) in the component:
>
> ```javascript
> export const Success = ({ post, id, rand }) => {
>   //...
> }
> ```
>
> Thanks again, Redwood!

### Displaying a Blog Post

Now let's display the actual post instead of just dumping the query result. This seems like the perfect place for a good old fashioned component since we're displaying a post on both the home page and this detail page, and it's (currently) the same exact output. Let's Redwood-up a component (I just invented that phrase):

    yarn rw g component BlogPost

Which creates `web/src/components/BlogPost/BlogPost.js` (and test!) as a super simple React component:

```javascript
// web/src/components/BlogPost/BlogPost.js

const BlogPost = () => {
  return (
    <div>
      <h2>{'BlogPost'}</h2>
      <p>{'Find me in ./web/src/components/BlogPost/BlogPost.js'}</p>
    </div>
  )
}

export default BlogPost
```

> You may notice we don't have any explicit `import` statements for `React` itself. We (the Redwood dev team) got tired of constantly importing it over and over again in every file so we automatically import it for you!

Let's take the post display code out of `BlogPostsCell` and put it here instead, taking the `post` in as a prop:

```javascript{3,5,7-14}
// web/src/components/BlogPost/BlogPost.js

import { Link, routes } from '@redwoodjs/router'

const BlogPost = ({ post }) => {
  return (
    <article>
      <header>
        <h2>
          <Link to={routes.blogPost({ id: post.id })}>{post.title}</Link>
        </h2>
      </header>
      <div>{post.body}</div>
    </article>
  )
}

export default BlogPost
```

And update `BlogPostsCell` and `BlogPostCell` to use this new component instead:

```javascript{3,8}
// web/src/components/BlogPostsCell/BlogPostsCell.js

import BlogPost from 'src/components/BlogPost'

// Loading, Empty, Failure...

export const Success = ({ posts }) => {
  return posts.map((post) => <BlogPost key={post.id} post={post} />)
}
```

```javascript{3,8}
// web/src/components/BlogPostCell/BlogPostCell.js

import BlogPost from 'src/components/BlogPost'

// Loading, Empty, Failure...

export const Success = ({ post }) => {
  return <BlogPost post={post} />
}
```

And there we go! We should be able to move back and forth between the homepage and the detail page.

> If you like what you've been seeing from the router, you can dive deeper into the [Redwood Router](/docs/redwood-router) guide.

### Summary

Let's summarize:

1. We created a new page to show a single post (the "detail" page).
2. We added a route to handle the `id` of the post and turn it into a route param.
3. We created a cell to fetch and display the post.
4. Redwood made the world a better place by making that `id` available to us at several key junctions in our code and even turning it into a number automatically.
5. We turned the actual post display into a standard React component and used it in both the homepage and new detail page.

## Everyone's Favorite Thing to Build: Forms

Wait, don't close your browser! You had to know this was coming eventually, didn't you? And you've probably realized by now we wouldn't even have this section in the tutorial unless Redwood had figured out a way to make forms less soul-sucking than usual. In fact Redwood might even make you _love_ building forms. Well, love is a strong word. _Like_ building forms. _Tolerate_ building them?

Part 3 of the video tutorial picks up here:

<div class="relative pb-9/16">
  <iframe class="absolute inset-0 w-full h-full" src="https://www.youtube.com/embed/eT7iIy0F8Tk?rel=0" frameborder="0" allow="accelerometer; autoplay; encrypted-media; gyroscope; picture-in-picture; modestbranding; showinfo=0" allowfullscreen></iframe>
</div>

We already have a form or two in our app; remember our posts scaffold? And those work pretty well! How hard can it be? (Hopefully you haven't sneaked a peek at that code—what's coming next will be much more impressive if you haven't.)

Let's build the simplest form that still makes sense for our blog, a "contact us" form.

### The Page

    yarn rw g page contact

We can put a link to Contact in our layout's header:

```javascript{17-19}
// web/src/layouts/BlogLayout/BlogLayout.js

import { Link, routes } from '@redwoodjs/router'

const BlogLayout = ({ children }) => {
  return (
    <>
      <header>
        <h1>
          <Link to={routes.home()}>Redwood Blog</Link>
        </h1>
        <nav>
          <ul>
            <li>
              <Link to={routes.about()}>About</Link>
            </li>
            <li>
              <Link to={routes.contact()}>Contact</Link>
            </li>
          </ul>
        </nav>
      </header>
      <main>{children}</main>
    </>
  )
}

export default BlogLayout
```

And then use the `BlogLayout` in the `ContactPage`:

```javascript{3,6}
// web/src/pages/ContactPage/ContactPage.js

import BlogLayout from 'src/layouts/BlogLayout'

const ContactPage = () => {
  return <BlogLayout></BlogLayout>
}

export default ContactPage
```

Double check that everything looks good and then let's get to the good stuff.

### Introducing Form Helpers

Forms in React are infamously annoying to work with. There are [Controlled Components](https://reactjs.org/docs/forms.html#controlled-components) and [Uncontrolled Components](https://reactjs.org/docs/uncontrolled-components.html) and [third party libraries](https://jaredpalmer.com/formik/) and many more workarounds to try and make forms in React as simple as they were originally intended to be in the HTML spec: an `<input>` field with a `name` attribute that gets submitted somewhere when you click a button.

We think Redwood is a step or two in the right direction by not only freeing you from writing controlled component plumbing, but also dealing with validation and errors automatically. Let's see how it works.

Before we start, let's add a couple of CSS classes to make the default form layout a little cleaner and save us from having to write a bunch of `style` attribute that will clutter up the examples and make them harder to follow. For now we'll just put these in the root `index.css` file in `web/src`:

```css
/* web/src/index.css */

button, input, label, textarea {
  display: block;
  outline: none;
}

label {
  margin-top: 1rem;
}

.error {
  color: red;
}

input.error, textarea.error {
  border: 1px solid red;
}
```

For now we won't be talking to the database in our Contact form so we won't create a cell. Let's create the form right on the page. Redwood forms start with the...wait for it...`<Form>` tag:

```javascript{3,9}
// web/src/pages/ContactPage/ContactPage.js

import { Form } from '@redwoodjs/forms'
import BlogLayout from 'src/layouts/BlogLayout'

const ContactPage = () => {
  return (
    <BlogLayout>
      <Form></Form>
    </BlogLayout>
  )
}

export default ContactPage
```

Well that was anticlimactic. You can't even see it in the browser. Let's add a form field so we can at least see something. Redwood ships with several inputs and a plain text input box is `<TextField>`. We'll also give the field a `name` attribute so that once there are multiple inputs on this page we'll know which contains which data:

```javascript{3,10}
// web/src/pages/ContactPage/ContactPage.js

import { Form, TextField } from '@redwoodjs/forms'
import BlogLayout from 'src/layouts/BlogLayout'

const ContactPage = () => {
  return (
    <BlogLayout>
      <Form>
        <TextField name="input" />
      </Form>
    </BlogLayout>
  )
}

export default ContactPage
```

<img src="https://user-images.githubusercontent.com/300/80258121-4f4d2300-8637-11ea-83f5-c667e05aaf74.png" />

Something is showing! Still, pretty boring. How about adding a submit button?

```javascript{3,11}
// web/src/pages/ContactPage/ContactPage.js

import { Form, TextField, Submit } from '@redwoodjs/forms'
import BlogLayout from 'src/layouts/BlogLayout'

const ContactPage = () => {
  return (
    <BlogLayout>
      <Form>
        <TextField name="input" />
        <Submit>Save</Submit>
      </Form>
    </BlogLayout>
  )
}

export default ContactPage
```

<img src="https://user-images.githubusercontent.com/300/80258188-7572c300-8637-11ea-9583-1b7636f93be0.png" />

We have what might actually be considered a real, bonafide form here. Try typing something in and clicking "Save". Nothing blew up on the page but we have no indication that the form submitted or what happened to the data (although you may have noticed an error in the Web Inspector). Next we'll get the data in our fields.

### onSubmit

Similar to a plain HTML form we'll give `<Form>` an `onSubmit` handler. That handler will be called with a single argument—an object containing all of the submitted form fields:

```javascript{4-6,10}
// web/src/pages/ContactPage/ContactPage.js

const ContactPage = () => {
  const onSubmit = (data) => {
    console.log(data)
  }

  return (
    <BlogLayout>
      <Form onSubmit={onSubmit}>
        <TextField name="input" />
        <Submit>Save</Submit>
      </Form>
    </BlogLayout>
  )
}
```

Now try filling in some data and submitting:

<img src="https://user-images.githubusercontent.com/300/80258293-c08cd600-8637-11ea-92fb-93d3ca1db3cf.png" />

Great! Let's turn this into a more useful form by adding a couple fields. We'll rename the existing one to "name" and add "email" and "message":

```javascript{3,15,16}
// web/src/pages/ContactPage/ContactPage.js

import { Form, TextField, TextAreaField, Submit } from '@redwoodjs/forms'
import BlogLayout from 'src/layouts/BlogLayout'

const ContactPage = () => {
  const onSubmit = (data) => {
    console.log(data)
  }

  return (
    <BlogLayout>
      <Form onSubmit={onSubmit}>
        <TextField name="name" />
        <TextField name="email" />
        <TextAreaField name="message" />
        <Submit>Save</Submit>
      </Form>
    </BlogLayout>
  )
}

export default ContactPage
```

See the new `<TextAreaField>` component here which generates an HTML `<textarea>` but that contains Redwood's form goodness:

<img src="https://user-images.githubusercontent.com/300/80258346-e4e8b280-8637-11ea-908b-06a1160b932b.png" />

Let's add some labels:

```javascript{6,9,12}
// web/src/pages/ContactPage/ContactPage.js

return (
  <BlogLayout>
    <Form onSubmit={onSubmit}>
      <label htmlFor="name">Name</label>
      <TextField name="name" />

      <label htmlFor="email">Email</label>
      <TextField name="email" />

      <label htmlFor="message">Message</label>
      <TextAreaField name="message" />

      <Submit>Save</Submit>
    </Form>
  </BlogLayout>
)
```

<img src="https://user-images.githubusercontent.com/300/80258431-15c8e780-8638-11ea-8eca-0bd222b51d8a.png" />

Try filling out the form and submitting and you should get a console message with all three fields now.

### Validation

"Okay Redwood tutorial author," you're saying, "what's the big deal? You built up Redwood's form helpers as The Next Big Thing but there are plenty of libraries that will let me skip creating controlled inputs manually. So what?" And you're right! Anyone can fill out a form _correctly_ (although there are plenty of QA folks who would challenge that statement), but what happens when someone leaves something out, or makes a mistake, or tries to haxorz our form? Now who's going to be there to help? Redwood, that's who!

All three of these fields should be required in order for someone to send a message to us. Let's enforce that with the standard HTML `required` attribute:

```javascript{7,10,13}
// web/src/pages/ContactPage/ContactPage.js

return (
  <BlogLayout>
    <Form onSubmit={onSubmit}>
      <label htmlFor="name">Name</label>
      <TextField name="name" required />

      <label htmlFor="email">Email</label>
      <TextField name="email" required />

      <label htmlFor="message">Message</label>
      <TextAreaField name="message" required />

      <Submit>Save</Submit>
    </Form>
  </BlogLayout>
)
```

<img src="https://user-images.githubusercontent.com/300/80258542-5163b180-8638-11ea-8450-8a727de177ad.png" />

Now when trying to submit there'll be message from the browser noting that a field must be filled in. This is better than nothing, but these messages can't be styled. Can we do better?

Yes! Let's update that `required` call to instead be an object we pass to a custom attribute on Redwood form helpers called `validation`:

```javascript{7,10,13}
// web/src/pages/ContactPage/ContactPage.js

return (
  <BlogLayout>
    <Form onSubmit={onSubmit}>
      <label htmlFor="name">Name</label>
      <TextField name="name" validation={{ required: true }} />

      <label htmlFor="email">Email</label>
      <TextField name="email" validation={{ required: true }} />

      <label htmlFor="message">Message</label>
      <TextAreaField name="message" validation={{ required: true }} />

      <Submit>Save</Submit>
    </Form>
  </BlogLayout>
)
```

And now when we submit the form with blank fields...the Name field gets focus. Boring. But this is just a stepping stone to our amazing reveal! We have one more form helper component to add—the one that displays errors on a field. Oh it just so happens that it's plain HTML so we can style it however we want!

### `<FieldError>`

Introducing `<FieldError>` (don't forget to include it in the `import` statement at the top):

```javascript{8,22,26,30}
// web/src/pages/ContactPage/ContactPage.js

import {
  Form,
  TextField,
  TextAreaField,
  Submit,
<<<<<<< HEAD
  FieldError
=======
  FieldError,
>>>>>>> f261e169
} from '@redwoodjs/forms'
import BlogLayout from 'src/layouts/BlogLayout'

const ContactPage = () => {
  const onSubmit = (data) => {
    console.log(data)
  }

  return (
    <BlogLayout>
      <Form onSubmit={onSubmit}>
        <label htmlFor="name">Name</label>
        <TextField name="name" validation={{ required: true }} />
        <FieldError name="name" />

        <label htmlFor="email">Email</label>
        <TextField name="email" validation={{ required: true }} />
        <FieldError name="email" />

        <label htmlFor="message">Message</label>
        <TextAreaField name="message" validation={{ required: true }} />
        <FieldError name="message" />

        <Submit>Save</Submit>
      </Form>
    </BlogLayout>
  )
}

export default ContactPage
```

Note that the `name` attribute matches the `name` of the input field above it. That's so it knows which field to display errors for. Try submitting that form now.

<img src="https://user-images.githubusercontent.com/300/80258694-ac95a400-8638-11ea-904c-dc034f07b12a.png" />

But this is just the beginning. Let's make sure folks realize this is an error message. Remember the `.error` class we defined in `index.css`? Check out the `className` attribute on `<FieldError>`:

```javascript{8,12,16}
// web/src/pages/ContactPage/ContactPage.js

return (
  <BlogLayout>
    <Form onSubmit={onSubmit}>
      <label htmlFor="name">Name</label>
      <TextField name="name" validation={{ required: true }} />
      <FieldError name="name" className="error" />

      <label htmlFor="email">Email</label>
      <TextField name="email" validation={{ required: true }} />
      <FieldError name="email" className="error" />

      <label htmlFor="message">Message</label>
      <TextAreaField name="message" validation={{ required: true }} />
      <FieldError name="message" className="error" />

      <Submit>Save</Submit>
    </Form>
  </BlogLayout>
)
```

<img src="https://user-images.githubusercontent.com/300/73306040-3cf65100-41d0-11ea-99a9-9468bba82da7.png" />

You know what would be nice, if the input itself somehow displayed the fact that there was an error. Check out the `errorClassName` attributes on the inputs:

```javascript{10,18,26}
// web/src/pages/ContactPage/ContactPage.js

return (
  <BlogLayout>
    <Form onSubmit={onSubmit}>
      <label htmlFor="name">Name</label>
      <TextField
        name="name"
        validation={{ required: true }}
        errorClassName="error"
      />
      <FieldError name="name" className="error" />

      <label htmlFor="email">Email</label>
      <TextField
        name="email"
        validation={{ required: true }}
        errorClassName="error"
      />
      <FieldError name="email" className="error" />

      <label htmlFor="message">Message</label>
      <TextAreaField
        name="message"
        validation={{ required: true }}
        errorClassName="error"
      />
      <FieldError name="message" className="error" />

      <Submit>Save</Submit>
    </Form>
  </BlogLayout>
)
```

<img src="https://user-images.githubusercontent.com/300/80258907-39d8f880-8639-11ea-8816-03a11c69e8ac.png" />

Oooo, what if the _label_ could change as well? It can, but we'll need Redwood's custom `<Label>` component for that (note that `for` becomes `name` just like the other components). Don't forget the import:

```javascript{9,21-23,31-33,41-43}
// web/src/pages/ContactPage/ContactPage.js

import {
  Form,
  TextField,
  TextAreaField,
  Submit,
  FieldError,
<<<<<<< HEAD
  Label
=======
  Label,
>>>>>>> f261e169
} from '@redwoodjs/forms'
import BlogLayout from 'src/layouts/BlogLayout'

const ContactPage = () => {
  const onSubmit = (data) => {
    console.log(data)
  }

  return (
    <BlogLayout>
      <Form onSubmit={onSubmit}>
        <Label name="name" errorClassName="error">
          Name
        </Label>
        <TextField
          name="name"
          validation={{ required: true }}
          errorClassName="error"
        />
        <FieldError name="name" className="error" />

        <Label name="email" errorClassName="error">
          Email
        </Label>
        <TextField
          name="email"
          validation={{ required: true }}
          errorClassName="error"
        />
        <FieldError name="email" className="error" />

        <Label name="message" errorClassName="error">
          Message
        </Label>
        <TextAreaField
          name="message"
          validation={{ required: true }}
          errorClassName="error"
        />
        <FieldError name="message" className="error" />

        <Submit>Save</Submit>
      </Form>
    </BlogLayout>
  )
}

export default ContactPage
```

<img src="https://user-images.githubusercontent.com/300/80259003-70af0e80-8639-11ea-97cf-b6b816118fbf.png" />

> In addition to `className` and `errorClassName` you can also use `style` and `errorStyle`

### Validating Input Format

We should make sure the email field actually contains an email:

```html{7-9}
// web/src/pages/ContactPage/ContactPage.js

<TextField
  name="email"
  validation={{
    required: true,
    pattern: {
      value: /[^@]+@[^.]+\..+/,
    },
  }}
  errorClassName="error"
/>
```

That is definitely not the end-all-be-all for email address validation, but pretend it's bulletproof. Let's also change the message on the email validation to be a little more friendly:

```html{9}
// web/src/pages/ContactPage/ContactPage.js

<TextField
  name="email"
  validation={{
    required: true,
    pattern: {
      value: /[^@]+@[^.]+\..+/,
      message: 'Please enter a valid email address',
    },
  }}
  errorClassName="error"
/>
```

<img src="https://user-images.githubusercontent.com/300/80259139-bd92e500-8639-11ea-99d5-be278dc67afc.png" />

You may have noticed that trying to submit a form with validation errors outputs nothing to the console—it's not actually submitting. That's a good thing! Fix the errors and all is well.

> When a validation error appears it will _disappear_ as soon as you fix the content of the field. You don't have to click "Submit" again to remove the error messages.

Finally, you know what would _really_ be nice: if the fields were validated as soon as the user leaves each one so they don't fill out the whole thing and submit just to see multiple errors appear. Let's do that:

```html
// web/src/pages/ContactPage/ContactPage.js

<Form onSubmit={onSubmit} validation={{ mode: 'onBlur' }}>
```

Well, what do you think? Was it worth the hype? A couple of new components and you've got forms that handle validation and wrap up submitted values in a nice data object, all for free.

> Redwood's forms are built on top of [React Hook Form](https://react-hook-form.com/) so there is even more functionality available than we've documented here.

Redwood has one more trick up its sleeve when it comes to forms but we'll save that for when we're actually submitting one to the server.

Having a contact form is great, but only if you actually get the contact somehow. Let's create a database table to hold the submitted data and create our first GraphQL mutation.

## Saving Data

Let's add a new database table. Open up `api/prisma/schema.prisma` and add a Contact model after the Post model that's there now:

```javascript
// api/prisma/schema.prisma

model Contact {
  id        Int @id @default(autoincrement())
  name      String
  email     String
  message   String
  createdAt DateTime @default(now())
}
```

> To mark a column as optional (that is, allowing `NULL` as a value) you can suffix the datatype with question mark: `name String?`

Next we create a migration file:

    yarn rw db save

The command will ask for a name again. How about "create contact"? Finally we execute the migration to run the DDL commands to upgrade the database:

    yarn rw db up

Now we'll create the GraphQL interface to access this table. We haven't used this `generate` command yet (although the `scaffold` command did use it behind the scenes):

    yarn rw g sdl contact

Just like the `scaffold` command, this will create two new files under the `api` directory:

1. `api/src/graphql/contacts.sdl.js`: defines the GraphQL schema in GraphQL's schema definition language
2. `api/src/services/contacts/contacts.js`: contains your app's business logic.

Open up `api/src/graphql/contacts.sdl.js` and you'll see the `Contact`, `CreateContactInput` and `UpdateContactInput` types were already defined for us—the `generate sdl` command introspected the schema and created a `Contact` type containing each database field in the table, as well as a `Query` type with a single query `contacts` which returns an array of `Contact` types:

```javascript
// api/src/graphql/contacts.sdl.js

export const schema = gql`
  type Contact {
    id: Int!
    name: String!
    email: String!
    message: String!
    createdAt: DateTime!
  }

  type Query {
    contacts: [Contact!]!
  }

  input CreateContactInput {
    name: String!
    email: String!
    message: String!
  }

  input UpdateContactInput {
    name: String
    email: String
    message: String
  }
`
```

What's `CreateContactInput` and `UpdateContactInput`? Redwood follows the GraphQL recommendation of using [Input Types](https://graphql.org/graphql-js/mutations-and-input-types/) in mutations rather than listing out each and every field that can be set. Any fields required in `schema.prisma` are also required in `CreateContactInput` (you can't create a valid record without them) but nothing is explictly required in `UpdateContactInput`. This is because you could want to update only a single field, or two fields, or all fields. The alternative would be to create separate Input types for every permutation of fields you would want to update. We felt that only having one update input, while maybe not pedantically the absolute **correct** way to create a GraphQL API, we felt it was a good compromise for an optimal developer experience.

> Redwood assumes your code won't try to set a value on any field named `id` or `createdAt` so it left those out of the Input types, but if your database allowed either of those to be set manually you can update `CreateContactInput` or `UpdateContactInput` and add them.

Since all of the DB columns were required in the `schema.prisma` file they are marked as required here (the `!` suffix on the datatype).

> **Remember:** `schema.prisma` syntax requires an extra `?` character when a field is _not_ required, GraphQL's SDL syntax requires an extra `!` when a field _is_ required.

As described in [Side Quest: How Redwood Deals with Data](side-quest-how-redwood-works-with-data) there are no explicit resolvers defined in the SDL file. Redwood follows a simple naming convention—each field listed in the `Query` and `Mutation` types map to a function with the same name in the `services` file and in the `sdl` file (`api/src/graphql/contacts.sdl.js -> api/src/services/contacts/contacts.js`)

In this case we're creating a single `Mutation` that we'll call `createContact`. Add that to the end of the SDL file (before the closing backtick):

```javascript
// api/src/graphql/contacts.sdl.js

type Mutation {
  createContact(input: CreateContactInput!): Contact
}
```

The `createContact` mutation will accept a single variable, `input`, that is an object that conforms to what we expect for a `CreateContactInput`, namely `{ name, email, message }`.

That's it for the SDL file, let's define the service that will actually save the data to the database. The service includes a default `contacts` function for getting all contacts from the database. Let's add our mutation to create a new contact:

```javascript{9-11}
// api/src/services/contacts/contacts.js

import { db } from 'src/lib/db'

export const contacts = () => {
  return db.contact.findMany()
}

export const createContact = ({ input }) => {
  return db.contact.create({ data: input })
}
```

Thanks to Prisma Client JS it takes very little code to actually save something to the database! This is an asynchronous call but we didn't have to worry about resolving Promises or dealing with `async/await`. Apollo will do that for us!

Before we plug this into the UI, let's take a look at a nifty GUI you get just by running `yarn redwood dev`.

### GraphQL Playground

Often it's nice to experiment and call your API in a more "raw" form before you get too far down the path of implementation only to find out something is missing. Is there a typo in the API layer or the web layer? Let's find out by accessing just the API layer.

When you started development with `yarn redwood dev` you actually started a second process running at the same time. Open a new browser tab and head to http://localhost:8911/graphql This is Prisma's [GraphQL Playground](https://github.com/prisma-labs/graphql-playground), a web-based GUI for GraphQL APIs:

<img src="https://user-images.githubusercontent.com/300/70950852-9b97af00-2016-11ea-9550-b6983ce664e2.png" />

Not very exciting yet, but check out that "Docs" tab on the far right:

<img src="https://user-images.githubusercontent.com/300/73311311-fce89b80-41da-11ea-9a7f-2ef6b8191052.png" />

It's the complete schema as defined by our SDL files! The Playground will ingest these definitions and give you autocomplete hints on the left to help you build queries from scratch. Try getting the IDs of all the posts in the database; type the query at the left and then click the "Play" button to execute:

<img src="https://user-images.githubusercontent.com/300/70951466-52e0f580-2018-11ea-91d6-5a5712858781.png" />

The GraphQL Playground is a great way to experiment with your API or troubleshoot when you come across a query or mutation that isn't behaving in the way you expect.

### Creating a Contact

Our GraphQL mutation is ready to go on the backend so all that's left is to invoke it on the frontend. Everything related to our form is in `ContactPage` so that's the logical place to put the mutation call. First we define the mutation as a constant that we call later (this can be defined outside of the component itself, right after the `import` statements):

```javascript
// web/src/pages/ContactPage/ContactPage.js

const CREATE_CONTACT = gql`
  mutation CreateContactMutation($input: CreateContactInput!) {
    createContact(input: $input) {
      id
    }
  }
`
```

We reference the `createContact` mutation we defined in the Contacts SDL passing it an `input` object which will contain the actual name, email and message fields.

Next we'll call the `useMutation` hook provided by Apollo which will allow us to execute the mutation when we're ready (don't forget the `import` statement):

```javascript{10,15}
// web/src/pages/ContactPage/ContactPage.js

import {
  Form,
  TextField,
  TextAreaField,
  Submit,
  FieldError,
<<<<<<< HEAD
  Label
} from '@redwoodjs/forms'
import { useMutation } from '@redwoodjs/web'
=======
  Label,
  useMutation
} from '@redwoodjs/forms'
>>>>>>> f261e169
import BlogLayout from 'src/layouts/BlogLayout'

const ContactPage = () => {
  const [create] = useMutation(CREATE_CONTACT)

  const onSubmit = (data) => {
    console.log(data)
  }

  return (...)
}
```

`create` is a function that invokes the mutation and takes an object with a `variables` key, containing another object with an `input` key. As an example, we could call it like:

```javascript
create({
  variables: {
    input: {
      name: 'Rob',
      email: 'rob@redwoodjs.com',
      message: 'I love Redwood!',
    },
  },
})
```

If you'll recall `<Form>` gives us all of the fields in a nice object where the key is the name of the field, which means the `data` object we're receiving in `onSubmit` is already in the proper format that we need for the `input`!

Now we can update the `onSubmit` function to invoke the mutation with the data it receives:

```javascript{7}
// web/src/pages/ContactPage/ContactPage.js

const ContactPage = () => {
  const [create] = useMutation(CREATE_CONTACT)

  const onSubmit = (data) => {
    create({ variables: { input: data }})
    console.log(data)
  }

  return (...)
}
```

Try filling out the form and submitting—you should have a new Contact in the database! You can verify that with the GraphQL Playground if you were so inclined:

![image](https://user-images.githubusercontent.com/300/76250632-ed5d6900-6202-11ea-94ce-bd88e3a11ade.png)

### Improving the Contact Form

Our contact form works but it has a couple of issues at the moment:

- Clicking the submit button multiple times will result in multiple submits
- The user has no idea if their submission was successful
- If an error was to occur on the server, we have no way of notifying the user

Let's address these issues.

The `useMutation` hook returns a couple more elements along with the function to invoke it. We can destructure these as the second element in the array that's returned. The two we care about are `loading` and `error`:

```javascript{4}
// web/src/pages/ContactPage/ContactPage.js

const ContactPage = () => {
  const [create, { loading, error }] = useMutation(CREATE_CONTACT)

  const onSubmit = (data) => {
    create({ variables: { input: data } })
    console.log(data)
  }

  return (...)
}
```

Now we know if the database call is still in progress by looking at `loading`. An easy fix for our multiple submit issue would be to disable the submit button if the response is still in progress. We can set the `disabled` attribute on the "Save" button to the value of `loading`:

```javascript{5}
// web/src/pages/ContactPage/ContactPage.js

return (
  // ...
  <Submit disabled={loading}>Save</Submit>
  // ...
)
```

It may be hard to see a difference in development because the submit is so fast, but you could enable network throttling via the Network tab Chrome's Web Inspector to simulate a slow connection:

<img src="https://user-images.githubusercontent.com/300/71037869-6dc56f80-20d5-11ea-8b26-3dadb8a1ed86.png" />

You'll see that the "Save" button become disabled for a second or two while waiting for the response.

Next let's let the user know their submission was successful. `useMutation` can accept a second argument containing an options object. One of those options is a callback function that will be invoked when the mutation completes called `onCompleted`. We'll use that callback to notify the user via a simple alert box:

```javascript
// web/src/pages/ContactPage/ContactPage.js

const [create, { loading, error }] = useMutation(CREATE_CONTACT, {
  onCompleted: () => {
    alert('Thank you for your submission!')
  },
})
```

### Displaying Server Errors

Next we'll inform the user of any server errors. So far we've only notified the user of _client_ errors: a field was missing or formatted incorrectly. But if we have server-side constraints in place `<Form>` can't know about those, but we still need to let the user know something went wrong.

We have email validation on the client, but any good developer knows [_never trust the client_](https://www.codebyamir.com/blog/never-trust-data-from-the-browser). Let's add the email validation on the API as well to be sure no bad data gets into our database, even if someone somehow bypassed our client-side validation.

> Why don't we need server-side validation for the existence of name, email and message? Because the database is doing that for us. Remember the `String!` in our SDL definition? That adds a constraint in the database that the field cannot be `null`. If a `null` was to get all the way down to the database it would reject the insert/update and GraphQL would throw an error back to us on the client.
>
> There's no `Email!` datatype so we'll need to validate that on our own.

We talked about business logic belonging in our services files and this is a perfect example. Let's add a `validate` function to our `contacts` service:

```javascript{3,7-15,22}
// api/src/services/contacts/contacts.js

import { UserInputError } from '@redwoodjs/api'

import { db } from 'src/lib/db'

const validate = (input) => {
  if (input.email && !input.email.match(/[^@]+@[^.]+\..+/)) {
    throw new UserInputError("Can't create new contact", {
      messages: {
        email: ['is not formatted like an email address'],
      },
    })
  }
}

export const contacts = () => {
  return db.contact.findMany()
}

export const createContact = ({ input }) => {
  validate(input)
  return db.contact.create({ data: input })
}
```

So when `createContact` is called it will first validate the inputs and only if no errors are thrown will it continue to actually create the record in the database.

We already capture any existing error in the `error` constant that we got from `useMutation`, so we _could_ manually display an error box on the page somewhere containing those errors, maybe at the top of the form:

```html{4-9}
// web/src/pages/ContactPage/ContactPage.js

<Form onSubmit={onSubmit} validation={{ mode: 'onBlur' }}>
  {error && (
    <div style={{ color: 'red' }}>
      {"We couldn't send your message: "}
      {error.message}
    </div>
  )}
  // ...
```

To get a server error to fire, let's remove the email format validation so that the client-side error isn't shown:

```html
// web/src/pages/ContactPage/ContactPage.js

<TextField
  name="email"
  validation={{
    required: true,
  }}
  errorClassName="error"
/>
```

Now try filling out the form with an invalid email address:

<img src="https://user-images.githubusercontent.com/300/80259406-5aee1900-863a-11ea-9b82-def3a4f3e162.png" />

It ain't pretty, but it works. Seeing a "GraphQL error" is not ideal, and it would be nice if the field itself was highlighted like it was when the inline validation was in place...

Remember when we said that `<Form>` had one more trick up its sleeve? Here it comes!

Remove the inline error display we just added (`{ error && ...}`) and replace it with `<FormError>`, passing the `error` constant we got from `useMutation` and a little bit of styling to `wrapperStyle` (don't forget the `import`). We'll also pass `error` to `<Form>` so it can setup a context:

```javascript{11,18,19-22}
// web/src/pages/ContactPage/ContactPage.js

import {
  Form,
  TextField,
  TextAreaField,
  Submit,
  FieldError,
  Label,
<<<<<<< HEAD
  FormError
} from '@redwoodjs/forms'
import { useMutation } from '@redwoodjs/web'
=======
  useMutation,
  FormError,
} from '@redwoodjs/forms'

>>>>>>> f261e169
// ...

return (
  <BlogLayout>
    <Form onSubmit={onSubmit} validation={{ mode: 'onBlur' }} error={error}>
      <FormError
        error={error}
        wrapperStyle={{ color: 'red', backgroundColor: 'lavenderblush' }}
      />

      //...
)
```

Now submit a message with an invalid email address:

<img src="https://user-images.githubusercontent.com/300/80259553-c46e2780-863a-11ea-9441-54a9112b9ce5.png" />

We get that error message at the top saying something went wrong in plain english _and_ the actual field is highlighted for us, just like the inline validation! The message at the top may be overkill for such a short form, but it can be key if a form is multiple screens long; the user gets a summary of what went wrong all in one place and they don't have to resort to hunting through a long form looking for red boxes. You don't have to use that message box at the top, though; just remove `<FormError>` and the field will still be highlighted as expected.

> `<FormError>` has several styling options which are attached to different parts of the message:
>
> - `wrapperStyle` / `wrapperClassName`: the container for the entire message
> - `titleStyle` / `titleClassName`: the "Can't create new contact" title
> - `listStyle` / `listClassName`: the `<ul>` that contains the list of errors
> - `listItemStyle` / `listItemClassName`: each individual `<li>` around each error

### One more thing...

Since we're not redirecting after the form submits we should at least clear out the form fields. This requires we get access to a `reset()` function that's part of `react-hook-form` but we don't have access to it when using the simplest usage of `<Form>` (like we're currently using).

`react-hook-form` has a hook called `useForm()` which is normally called for us within `<Form>`. In order to reset the form we need to invoke that hook ourselves. But the functionality that `useForm()` provides still needs to be used in `Form`. Here's how we do that.

First we'll import `useForm`:

```javascript
// web/src/pages/ContactPage/ContactPage.js

import { useForm } from 'react-hook-form'
```

And now call it inside of our component:

```javascript{4}
// web/src/pages/ContactPage/ContactPage.js

const ContactPage = () => {
  const formMethods = useForm()
  //...
```

Finally we'll tell `<Form>` to use the `formMethods` we just instantiated instead of doing it itself:

```javascript{9}
// web/src/pages/ContactPage/ContactPage.js

return (
  <BlogLayout>
    <Form
      onSubmit={onSubmit}
      validation={{ mode: 'onBlur' }}
      error={error}
      formMethods={formMethods}
    >
    // ...
```

Now we can call `reset()` on `formMethods` after the alert box is shown:

```javascript
// web/src/pages/ContactPage/ContactPage.js

const [create, { loading, error }] = useMutation(CREATE_CONTACT, {
  onCompleted: () => {
    alert('Thank you for your submission!')
    formMethods.reset()
  },
})
```

<img src="https://user-images.githubusercontent.com/300/80259707-13b45800-863b-11ea-8b4b-36baa04100c9.png">

> You can put the email validation back into the `<TextField>` now, but you should leave the server validation in place, just in case.

Here's the final `ContactForm.js` page:

```javascript
import {
  Form,
  TextField,
  TextAreaField,
  Submit,
  FieldError,
  Label,
<<<<<<< HEAD
  FormError
} from '@redwoodjs/forms'
import { useMutation } from '@redwoodjs/web'
=======
  FormError,
  useMutation,
} from '@redwoodjs/forms'
>>>>>>> f261e169
import { useForm } from 'react-hook-form'
import BlogLayout from 'src/layouts/BlogLayout'

const CREATE_CONTACT = gql`
  mutation CreateContactMutation($input: CreateContactInput!) {
    createContact(input: $input) {
      id
    }
  }
`

const ContactPage = () => {
  const formMethods = useForm()

  const [create, { loading, error }] = useMutation(CREATE_CONTACT, {
    onCompleted: () => {
      alert('Thank you for your submission!')
      formMethods.reset()
    },
  })

  const onSubmit = (data) => {
    create({ variables: { input: data } })
    console.log(data)
  }

  return (
    <BlogLayout>
      <Form
        onSubmit={onSubmit}
        validation={{ mode: 'onBlur' }}
        error={error}
        formMethods={formMethods}
      >
        <FormError
          error={error}
          wrapperStyle={{ color: 'red', backgroundColor: 'lavenderblush' }}
        />
        <Label name="name" errorClassName="error">
          Name
        </Label>
        <TextField
          name="name"
          validation={{ required: true }}
          errorClassName="error"
        />
        <FieldError name="name" className="error" />

        <Label name="name" errorClassName="error">
          Email
        </Label>
        <TextField
          name="email"
          validation={{
            required: true,
          }}
          errorClassName="error"
        />
        <FieldError name="email" className="error" />

        <Label name="name" errorClassName="error">
          Message
        </Label>
        <TextAreaField
          name="message"
          validation={{ required: true }}
          errorClassName="error"
        />
        <FieldError name="message" className="error" />

        <Submit>Save</Submit>
      </Form>
    </BlogLayout>
  )
}

export default ContactPage
```

That's it! [React Hook Form](https://react-hook-form.com/) provides a bunch of [functionality](https://react-hook-form.com/api) that `<Form>` doesn't expose. When you want to get to that functionality you can: just call `useForm()` yourself but make sure to pass the returned object (we called it `formMethods`) as a prop to `<Form>` so that the validation and other functionality keeps working.

> You may have noticed that the onBlur form validation stopped working once you started calling `useForm()` yourself. That's because Redwood calls `useForm()` behind the scenes and automaticaly passes it the `validation` prop that you gave to `<Form>`. Redwood is no longer calling `useForm()` for you so if you need some options passed you need to do it manually:
>
> ```javascript
> const formMethods = useForm({ mode: 'onBlur' })
> ```

The public site is looking pretty good. How about the administrative features that let us create and edit posts? We should move them to some kind of admin section and put them behind a login so that random users poking around at URLs can't create ads for discount pharmaceuticals.

## Administration

Having the admin screens at `/admin` is a reasonable thing to do. Let's update the routes to make that happen by updating the four routes starting with `/posts` to start with `/admin/posts` instead:

```html
// web/src/Routes.js

<Route path="/admin/posts/new" page={NewPostPage} name="newPost" />
<Route path="/admin/posts/{id:Int}/edit" page={EditPostPage} name="editPost" />
<Route path="/admin/posts/{id:Int}" page={PostPage} name="post" />
<Route path="/admin/posts" page={PostsPage} name="posts" />
```

Head to http://localhost:8910/admin/posts and our generated scaffold page should come up. Thanks to named routes we don't have to update any of the `<Link>`s that were generated by the scaffolds since the `name`s of the pages didn't change!

> On the last page we said we were going to set up an admin section **and** put it
> behind a login. So far, all we've done is updated the routes. Don't worry, we
> haven't forgotten! We will be setting up authentication in a [future step](/tutorial/authentication).

How about getting this thing out into the real world?

## Deployment

Part 4 of the video tutorial picks up here:

<div class="relative pb-9/16">
  <iframe class="absolute inset-0 w-full h-full" src="https://www.youtube.com/embed/UpD3HyuZkvY?rel=0" frameborder="0" allow="accelerometer; autoplay; encrypted-media; gyroscope; picture-in-picture; modestbranding; showinfo=0" allowfullscreen></iframe>
</div>

The whole reason we started building Redwood was to make full-stack web apps easier to build and deploy on the Jamstack. You've seen what building a Redwood app is like, how about we try deploying one?

Before we continue, make sure your app is fully committed and pushed to GitHub, GitLab, or Bitbucket. We're going to link Netlify directly to our git repo so that a simple push to `main` will re-deploy our site. If you haven't worked on the Jamstack yet you're in for a pleasant surprise!

> **NOTE:** Git initializes with `master`. Don't know how to rename `master` to `main`? If you're pushing to GitHub, you can follow these steps:
>
> ```plaintext{4,6}
> git init
> git add .
> git commit -m 'First commit'
> git branch -m main
> git remote add origin ...
> git push -u origin main
> ```

### The Database

We'll need a database somewhere on the internet to store our data. We've been using SQLite locally, but that's a file-based store meant for single-user. SQLite isn't really suited for the kind of connection and concurrency requirements a production website will require. For this part of this tutorial, we will use Postgres. (Prisma currently supports SQLite, Postgres and MySQL.) Don't worry if you aren't familiar with Postgres, Prisma will do all the heavy lifting. We just need to get a database available to the outside world so it can be accessed by our app.

If you'd like to develop locally with Postgres, see the
[Local Postgres Setup](/docs/local-postgres-setup) guide.

> For now, you need to set up your own database, but we are working with various infrastructure providers to make this process simpler and more Jamstacky. Stay tuned for improvements in that regard!

There are several hosting providers where you can quickly start up a Postgres instance:

- [Heroku](https://www.heroku.com/postgres)
- [Digital Ocean](https://www.digitalocean.com/products/managed-databases)
- [AWS](https://aws.amazon.com/rds/postgresql/)

We're going to go with Heroku for now because it's a) free and b) easier to get started from scratch than AWS.

Head over to [Heroku](https://signup.heroku.com/) and create an account or log in. Then click that **Create a new app** button:

<img alt="Screen Shot 2020-02-03 at 3 22 36 PM" src="https://user-images.githubusercontent.com/300/73703866-438c3900-46a6-11ea-9a90-bdab2fed8bff.png">

Give it a name like "redwoodblog" if it's available. Go to the **Resources** tab and then click **Find more add-ons** in the **Add-ons** section:

<img alt="Screen Shot 2020-02-03 at 3 23 25 PM" src="https://user-images.githubusercontent.com/300/73703877-4e46ce00-46a6-11ea-87c0-079346f4d9b3.png">

And scroll down to **Heroku Postgres**:

<img alt="Screen Shot 2020-02-03 at 3 23 48 PM" src="https://user-images.githubusercontent.com/300/73703883-556ddc00-46a6-11ea-8777-ee27d2202e0e.png">

Click that and then on the detail page that comes up click the **Install Heroku Postgres** button that top right. On the next screen tell it you want to connect it to the app you just created, then click **Provision add-on**:

<img alt="Screen Shot 2020-02-03 at 3 24 15 PM" src="https://user-images.githubusercontent.com/300/73703930-64548e80-46a6-11ea-9f1b-e06a183834f4.png">

You'll be returned to your app's detail page. You should be on the **Resources** tab and see the Heroku Postgres add-on ready to go:

<img alt="Screen Shot 2020-02-03 at 3 24 43 PM" src="https://user-images.githubusercontent.com/300/73703951-6ae30600-46a6-11ea-8d9b-a900b7af2ac5.png">

Click the **Heroku Postgres** link to get to the detail page, then the **Settings** tab and finally the **View Credentials...** button. We did all the steps above so that we could copy the URI listed at the bottom:

<img alt="Screen Shot 2020-02-03 at 3 25 31 PM" src="https://user-images.githubusercontent.com/300/73703956-70405080-46a6-11ea-81f2-bed99ca4c4cc.png">

It will be really long and scroll off the right side of the page so make sure you copy the whole thing!

### Netlify

Now we're going to [create a Netlify account](https://app.netlify.com/signup) if you don't have one already. Once you've signed up and verified your email done just click the **New site from Git** button at the upper right:

<img src="https://user-images.githubusercontent.com/300/73697486-85f84a80-4693-11ea-922f-0f134a3e9031.png" />

Now just authorize Netlify to connect to your git hosting provider and find your repo. When the deploy settings come up you can leave everything as the defaults and click **Deploy site**.

Netlify will start building your app (click the **Deploying your site** link to watch the logs) and it will say "Site is live", but nothing will work. Why? We haven't told it where to find our database yet.

Go back to the main site page and then to **Settings** at the top, and then **Build & Deploy** > **Environment**. Click **Edit Variables** and this is where we'll paste the database connection URI we got from Heroku (note the **Key** is "DATABASE_URL"). After pasting the value, append `?connection_limit=1` to the end. The URI will have the following format: `postgres://<user>:<pass>@<url>/<db>?connection_limit=1`.

![Adding ENV var](https://user-images.githubusercontent.com/300/83188236-3e834780-a0e4-11ea-8cfa-790c2e335a92.png)

> When configuring a database, you'll want to append `?connection_limit=1` to the URI. This is [recommended by Prisma](https://www.prisma.io/docs/reference/tools-and-interfaces/prisma-client/deployment#recommended-connection-limit) when working with relational databases in a Serverless context.

Add one more environment variable, `BINARY_TARGET` set to the value `rhel-openssl-1.0.x` This is for Prisma to know which client libraries it needs, in this case so that it can run on AWS Lambda:

![Adding second ENV var](https://user-images.githubusercontent.com/300/83188126-14ca2080-a0e4-11ea-9781-47ec34e24e5f.png)

Make sure to click the **Save** button. Now go over to the **Deploys** tab in the top nav and open the **Trigger deploy** dropdown on the right, then finally choose **Deploy site**:

![Trigger deploy](https://user-images.githubusercontent.com/300/83187760-835aae80-a0e3-11ea-9733-ff54969bba1f.png)

With a little luck (and SCIENCE) it will complete successfully! You can click the **Preview** button at the top of the deploy log page, or go back and click the URL of your Netlify site towards the top:

![Netlify URL](https://user-images.githubusercontent.com/300/83187909-bef57880-a0e3-11ea-97dc-e557248acd3a.png)

Did it work? If you see "Empty" under the About and Contact links then it did! Yay! You're seeing "Empty" because you don't have any posts in your brand new production database so head to `/admin/posts` and create a couple, then go back to the homepage to see them.

> If you view a deploy via the **Preview** button notice that the URL contains a hash of the latest commit. Netlify will create one of these for every push to `main` but will only ever show this exact commit, so if you deploy again and refresh you won't see any changes. The real URL for your site (the one you get from your site's homepage in Netlify) will show the latest deploy. See [branch deploys](#branch-deploys) below for more info.

If the deploy failed, check the log output in Netlify and see if you can make sense of the error. If the deploy was successful but the site doesn't come up, try opening the web inspector and look for errors. Are you sure you pasted the entire Postgres connection string correctly? If you're really, really stuck head over to the [Redwood Community](https://community.redwoodjs.com) and ask for help.

### Branch Deploys

Another neat feature of Netlify is _Branch Deploys_. When you create a branch and push it up to your repo, Netlify will build that branch at a unique URL so that you can test your changes, leaving the main site alone. Once your branch is merged to `main` then a deploy at your main site will run and your changes will show to the world. To enable Branch Deploys go to **Settings** > **Continuous Deployment** and under the **Deploy contexts** section click **Edit settings** and change **Branch deploys** to "All". You can also enable _Deploy previews_ which will create them for any pull requests against your repo.

![image](https://user-images.githubusercontent.com/300/76029913-369f7700-5eea-11ea-88f5-e6b2b282453f.png)

> You also have the ability to "lock" the `main` branch so that deploys do not automatically occur on every push—you need to manually tell Netlify to deploy the latest, either by going to the site or using the [Netlify CLI](https://cli.netlify.com/).

### A Note About DB Connections

In this tutorial, your lambda functions will be connecting directly to the Postgres database. Because Postgres has a limited number of concurrent connections it will accept, this does not scale very well. The proper solution is to put a connection pooling service in front of Postgres and connect to that from your lambda functions. To learn how to do that, see the [Connection Pooling](/docs/connection-pooling) guide.

We are working on making this process much easier, but keep it in mind before you deploy a Redwood app to production and announce it to the world.

## Authentication

"Authentication" is a blanket term for all of the stuff that goes into making sure that a user, often identified with an email address and password, is allowed to access something. Authentication can be [famously fickle](https://www.rdegges.com/2017/authentication-still-sucks/) to do right both from a technical standpoint and developer happiness standpoint.

But you know Redwood has your back! Login isn't something we have to write from scratch—it's a solved problem and is one less thing we should have to worry about. Today Redwood includes integrations to:

- [Auth0](https://auth0.com/)
- [Netlify Identity](https://docs.netlify.com/visitor-access/identity/)

We're going to demo a Netlify Identity integration in this tutorial since we're already deployed there and it's very easy to add to a Netlify site.

> There are two terms which contain a lot of letters, starting with an "A" and ending in "ation" (which means you could rhyme them if you wanted to) that become involved in most discussions about login:
>
> * Authentication
> * Authorization
>
> Here is how Redwood uses these terms:
>
> * **Authentication** deals with determining whether someone is who they say they are, generally by "logging in" with an email and password, or a third party OAuth provider like Google.
> * **Authorization** is whether a user (who has usually already been authenticated) is allowed to do something they want to do. This generally involves some combination of roles and permission checking before allowing access to a URL or feature of your site.
>
> This section of the tutorial focuses on **Authentication** only. We're currently working on integrating a simple and flexible role-based authorization system and once we release it we'll update the tutorial to include a walkthrough!

### Netlify Identity Setup

Assuming you've been following along, you already have a Netlify account and a site set up. If you'd be so kind, head to the **Identity** tab and click the **Enable Identity** button:

![Netlify Identity screenshot](https://user-images.githubusercontent.com/300/82271191-f5850380-992b-11ea-8061-cb5f601fa50f.png)

When the screen refreshes click the **Invite users** button and enter a real email address (they're going to send a confirmation link to it):

![Netlify invite user screenshot](https://user-images.githubusercontent.com/300/82271302-439a0700-992c-11ea-9d6d-004adef3a385.png)

We'll need to get that email confirmation link soon, but for now let's set up our app for authentication.

### Authentication Generation

There are a couple of places we need to add some code for authentication and lucky for us Redwood can do it automatically with a generator:

```terminal
yarn rw g auth netlify
```

The generator adds one file and modifies a couple others.

> Don't see any changes?
>
> For this to work you must be on version `0.7.0` or greater of Redwood. If you
> don't see any file changes, try
> [upgrading](/reference/command-line-interface#upgrade) your Redwood packages
> with `yarn rw upgrade`.

Take a look at the newly created `api/src/lib/auth.js` (usage comments omitted):

```javascript
// api/src/lib/auth.js

import { AuthenticationError } from '@redwoodjs/api'

export const getCurrentUser = async (jwt) => {
  return jwt
}

export const requireAuth = () => {
  if (!context.currentUser) {
    throw new AuthenticationError("You don't have permission to do that.")
  }
}
```

By default the authentication system will return only the data that the third-party auth handler knows about (that's what's inside the `jwt` object above). For Netlify Identity that's an email address, an optional name and optional array of roles. Usually you'll have your own concept of a user in your local database. You can modify `getCurrentUser` to return that user, rather than the details that the auth system stores. The comments at the top of the file give one example of how you could look up a user based on their email address. We also provide a simple implementation for requiring that a user be authenticated when trying to access a service: `requireAuth()`. It will throw an error that GraphQL knows what to do with if a non-authenticated person tries to get to something they shouldn't.

The files that were modified by the generator are:

* `web/src/index.js`—wraps the router in `<AuthProvider>` which makes the routes themselves authentication aware, and gives us access to a `useAuth()` hook that returns several functions for logging users in and out, checking their current logged-inness, and more.
* `api/src/functions/graphql.js`—makes `currentUser` available to the api side so that you can check whether a user is allowed to do something on the backend. If you add an implementation to `getCurrentUser()` in `api/src/lib/auth.js` then that is what will be returned by `currentUser`, otherwise it will return just the details the auth system has for the user. If they're not logged in at all then `currentUser` will be `null`.

We'll hook up both the web and api sides below to make sure a user is only doing things they're allowed to do.

### API Authentication

First let's lock down the API so we can be sure that only authorized users can create, update and delete a Post. Open up the Post service and let's add a check:

```javascript{4,17,24,32}
// api/src/services/posts/posts.js

import { db } from 'src/lib/db'
import { requireAuth } from 'src/lib/auth'

export const posts = () => {
  return db.post.findMany()
}

export const post = ({ id }) => {
  return db.post.findOne({
    where: { id },
  })
}

export const createPost = ({ input }) => {
  requireAuth()
  return db.post.create({
    data: input,
  })
}

export const updatePost = ({ id, input }) => {
  requireAuth()
  return db.post.update({
    data: input,
    where: { id },
  })
}

export const deletePost = ({ id }) => {
  requireAuth()
  return db.post.delete({
    where: { id },
  })
}

export const Post = {
  user: (_obj, { root }) => db.post.findOne({ where: { id: root.id } }).user(),
}
```

Now try creating, editing or deleting a post from our admin pages. Nothing happens! Should we show some kind of friendly error message? In this case, probably not—we're going to lockdown the admin pages altogether so they won't be accessible by a browser. The only way someone would be able to trigger these errors in the API is if they tried to access the GraphQL endpoint directly, without going through our UI. The API is already returning an error message (open the Web Inspector in your browser and try that create/edit/delete again) so we are covered.

> Note that we're putting the authentication checks in the service and not checking in the GraphQL interface (in the SDL files).
>
> Redwood created the concept of **services** as containers for your business logic which can be used by other parts of your application besides the GraphQL API. By putting authentication checks here you can be sure that any other code that tries to create/update/delete a post will fall under the same authentication checks. In fact, Apollo (the GraphQL library Redwood uses) [agrees with us](https://www.apollographql.com/docs/apollo-server/security/authentication/#authorization-in-data-models)!

### Web Authentication

Now we'll restrict access to the admin pages completely unless you're logged in. The first step will be to denote which routes will require that you be logged in. Enter the `<Private>` tag:

```javascript{3,11,16}
// web/src/Routes.js

import { Router, Route, Private } from '@redwoodjs/router'

const Routes = () => {
  return (
    <Router>
      <Route path="/contact" page={ContactPage} name="contact" />
      <Route path="/about" page={AboutPage} name="about" />
      <Route path="/" page={HomePage} name="home" />
      <Route path="/blog-post/{id:Int}" page={BlogPostPage} name="blogPost" />
      <Private unauthenticated="home">
        <Route path="/admin/posts/new" page={NewPostPage} name="newPost" />
        <Route path="/admin/posts/{id:Int}/edit" page={EditPostPage} name="editPost" />
        <Route path="/admin/posts/{id:Int}" page={PostPage} name="post" />
        <Route path="/admin/posts" page={PostsPage} name="posts" />
      </Private>
      <Route notfound page={NotFoundPage} />
    </Router>
  )
}

export default Routes
```

Surround the routes you want to be behind authentication and optionally add the `unauthenticated` attribute that lists the name of another route to redirect to if the user is not logged in. In this case we'll go back to the homepage.

Try that in your browser. If you hit http://localhost:8910/admin/posts you should immediately go back to the homepage.

Now all that's left to do is let the user actually log in! If you've built authentication before then you know this part is usually a drag, but Redwood makes it a walk in the park. Most of the plumbing was handled by the auth generator, so we get to focus on the parts the user actually sees. First, let's add a **Login** link that will trigger a modal from the [Netlify Identity widget](https://github.com/netlify/netlify-identity-widget). Let's assume we want this on all of the public pages, so we'll put it in the `BlogLayout`:

```javascript{4,7,22-26}
// web/src/layouts/BlogLayout/BlogLayout.js

import { Link, routes } from '@redwoodjs/router'
import { useAuth } from '@redwoodjs/auth'

const BlogLayout = ({ children }) => {
  const { logIn } = useAuth()

  return (
    <div>
      <h1>
        <Link to={routes.home()}>Redwood Blog</Link>
      </h1>
      <nav>
        <ul>
          <li>
            <Link to={routes.about()}>About</Link>
          </li>
          <li>
            <Link to={routes.contact()}>Contact</Link>
          </li>
          <li>
            <a href="#" onClick={logIn}>
              Log In
            </a>
          </li>
        </ul>
      </nav>
      <main>{children}</main>
    </div>
  )
}

export default BlogLayout
```

Try clicking the login link:

![Netlify Identity Widget modal](https://user-images.githubusercontent.com/300/82387730-aa7ef500-99ec-11ea-9a40-b52b383f99f0.png)

We need to let the widget know the URL of our site so it knows where to go to get user data and confirm they're able to log in. Back over to Netlify, you can get that from the Identity tab:

![Netlify site URL](https://user-images.githubusercontent.com/300/82387937-28430080-99ed-11ea-91b7-a4e10f14aa83.png)

You need the protocol and domain, not the rest of the path. Paste that into the modal and click that **Set site's URL** button. The modal should reload and now show a real login box:

![Netlify identity widget login](https://user-images.githubusercontent.com/300/82388116-97205980-99ed-11ea-8fb4-13436ee8e746.png)

Before we can log in, remember that confirmation email from Netlify? Go find that and click the **Accept the invite** link. That will bring you to your site live in production, where nothing will happen. But if you look at the URL it will end in something like `#invite_token=6gFSXhugtHCXO5Whlc5V`. Copy that (including the `#`) and appened it to your localhost URL: http://localhost:8910/#invite_token=6gFSXhugtHCXO5Whlc5Vg Hit Enter, then go back into the URL and hit Enter again to get it to actually reload the page. Now the modal will show **Complete your signup** and give you the ability to set your password:

![Netlify identity set password](https://user-images.githubusercontent.com/300/82388369-54ab4c80-99ee-11ea-920e-9df10ee0cac2.png)

Once you do that the modal should update and say that you're logged in! It worked! Click the X in the upper right to close the modal.

> We know that invite acceptance flow is less than ideal. The good news is that once you deploy your site again with authentication, future invites will work automatically—the link will go to production which will now have the code needed to launch the modal and let you accept the invite.

We've got no indication on our actual site that we're logged in, however. How about changing the **Log In** button to be **Log Out** when you're authenticated:

```javascript{7,23-24}
// web/src/layouts/BlogLayout/BlogLayout.js

import { Link, routes } from '@redwoodjs/router'
import { useAuth } from '@redwoodjs/auth'

const BlogLayout = ({ children }) => {
  const { logIn, logOut, isAuthenticated } = useAuth()

  return (
    <div>
      <h1>
        <Link to={routes.home()}>Redwood Blog</Link>
      </h1>
      <nav>
        <ul>
          <li>
            <Link to={routes.about()}>About</Link>
          </li>
          <li>
            <Link to={routes.contact()}>Contact</Link>
          </li>
          <li>
            <a href="#" onClick={isAuthenticated ? logOut : logIn}>
              {isAuthenticated ? 'Log Out' : 'Log In'}
            </a>
          </li>
        </ul>
      </nav>
      <main>{children}</main>
    </div>
  )
}

export default BlogLayout
```

`useAuth()` provides a couple more helpers for us, in this case `isAuthenticated` which will return `true` or `false` based on your login status, and `logOut()` which will log the user out. Now clicking **Log Out** should log you out and change the link to **Log In** which you can click to open the modal and log back in again.

When you *are* logged in, you should be able to access the admin pages again: http://localhost:8910/admin/posts

> If you start working on another Redwood app that uses Netlify Identity you'll need to manually clear out your Local Storage which is where the site URL is stored that you entered the first time you saw the modal. Local Storage is tied to your domain and port, which by default will be the same for any Redwood app when developing locally. You can clear your Local Storage in Chrome by going to the Web Inspector, the **Application** tab, and then on the left open up **Local Storage** and click on http://localhost:8910. You'll see the keys stored on the right and can delete them all.

One more touch: let's show the email address of the user that's logged in. We can get the `currentUser` from `useAuth()` and it will contain the data that our third party authentication library is storing about the currently logged in user:

```javascript{7,27}
// web/src/layouts/BlogLayout/BlogLayout.js

import { Link, routes } from '@redwoodjs/router'
import { useAuth } from '@redwoodjs/auth'

const BlogLayout = ({ children }) => {
  const { logIn, logOut, isAuthenticated, currentUser } = useAuth()

  return (
    <div>
      <h1>
        <Link to={routes.home()}>Redwood Blog</Link>
      </h1>
      <nav>
        <ul>
          <li>
            <Link to={routes.about()}>About</Link>
          </li>
          <li>
            <Link to={routes.contact()}>Contact</Link>
          </li>
          <li>
            <a href="#" onClick={isAuthenticated ? logOut : logIn}>
              { isAuthenticated ? 'Log Out' : 'Log In' }
            </a>
          </li>
          { isAuthenticated && <li>{currentUser.email}</li> }
        </ul>
      </nav>
      <main>{children}</main>
    </div>
  )
}

export default BlogLayout
```

![Logged in email](https://user-images.githubusercontent.com/300/82389433-05b2e680-99f1-11ea-9d01-456cad508c80.png)

> Check out the settings for Identity over at Netlify for more options, including allowing users to create accounts rather than having to be invited, add third party login buttons for Bitbucket, GitHub, GitLab and Google, receive webhooks when someone logs in, and more!

Believe it or not, that's it! Authentication with Redwood is a breeze and we're just getting started. Expect more magic soon!

> If you inspect the contents of `currentUser` you'll see it contains an array called `roles`. On the Netlify Identity dashboard you can give your user a collection of roles, which are just strings like "admin" or "guest". Using this array of roles you *could* create a very rudimentary role-based authentication system. Unless you are in dire need of this simple role checking, we recommend waiting for the Redwood solution, coming soon!

## Wrapping Up

You made it! If you really went through the whole tutorial: congratulations! If you just skipped ahead to this page to try and get a free congratulations: tsk, tsk!

That was potentially a lot of new concepts to absorb all at once so don't feed bad if all of it didn't fully sink in. React, GraphQL, Prisma, serverless functions...so many things! Even those of us working on the framework are heading over to Google multiple times per day to figure out how to get these things to work together.

As an anonymous Twitter user once mused: "If you enjoy feeling like both the smartest person on earth and the dumbest person in history within a span of 24 hours, programming may be the career for you!"

### What's Next?

Want to add some more features to your app? Check out some of our Cookbook recipies like [calling to a third party API](/cookbook/using-a-third-party-api) and [deploying an app without an API at all](/cookbook/disable-api-database). Have you grown out of SQLite and want to [install Postgres locally](/docs/local-postgres-setup)? We've also got lots of [guides](/docs/introduction) for more info on Redwood's internals.

### Roadmap

In the coming weeks and months we've got some exciting stuff planned:

1. [TypeScript support](https://github.com/redwoodjs/redwood/issues/234)
2. [Testing](https://github.com/redwoodjs/redwood/issues/502)
3. [Storybook integration](https://github.com/redwoodjs/redwood/issues/231)

And even more stuff we're thinking about, but haven't put on the calendar yet:

1. Accessibility features for Redwood Router
2. Dev widget on rendered pages for jumping to the [GraphQL Playground](https://www.apollographql.com/docs/apollo-server/testing/graphql-playground/) and new [Prisma Studio](https://github.com/prisma/studio)
3. More cookbook recipies
4. Easy access to AWS Lambda logs
5. Data fetching optimization for the [waterfall problem](https://www.apollographql.com/blog/optimizing-your-graphql-request-waterfalls-7c3f3360b051)
6. Support for NoSQL solutions like MongoDB
7. GraphQL query cache helpers

### Help Us!

What did you think of Redwood? Is it the Next Step for JS frameworks? What can it do better? We've got a lot more planned. Want to help us build these upcoming features?

- [Open a PR](https://github.com/redwoodjs/redwood/pulls)
- [Write some docs](/docs/introduction)
- [Join the community](https://community.redwoodjs.com)

Thanks for following along. Now go out and build something amazing!<|MERGE_RESOLUTION|>--- conflicted
+++ resolved
@@ -1486,11 +1486,7 @@
   TextField,
   TextAreaField,
   Submit,
-<<<<<<< HEAD
-  FieldError
-=======
   FieldError,
->>>>>>> f261e169
 } from '@redwoodjs/forms'
 import BlogLayout from 'src/layouts/BlogLayout'
 
@@ -1606,11 +1602,7 @@
   TextAreaField,
   Submit,
   FieldError,
-<<<<<<< HEAD
-  Label
-=======
   Label,
->>>>>>> f261e169
 } from '@redwoodjs/forms'
 import BlogLayout from 'src/layouts/BlogLayout'
 
@@ -1880,15 +1872,9 @@
   TextAreaField,
   Submit,
   FieldError,
-<<<<<<< HEAD
-  Label
+  Label,
 } from '@redwoodjs/forms'
 import { useMutation } from '@redwoodjs/web'
-=======
-  Label,
-  useMutation
-} from '@redwoodjs/forms'
->>>>>>> f261e169
 import BlogLayout from 'src/layouts/BlogLayout'
 
 const ContactPage = () => {
@@ -2086,16 +2072,9 @@
   Submit,
   FieldError,
   Label,
-<<<<<<< HEAD
-  FormError
+  FormError,
 } from '@redwoodjs/forms'
 import { useMutation } from '@redwoodjs/web'
-=======
-  useMutation,
-  FormError,
-} from '@redwoodjs/forms'
-
->>>>>>> f261e169
 // ...
 
 return (
@@ -2190,15 +2169,9 @@
   Submit,
   FieldError,
   Label,
-<<<<<<< HEAD
-  FormError
+  FormError,
 } from '@redwoodjs/forms'
 import { useMutation } from '@redwoodjs/web'
-=======
-  FormError,
-  useMutation,
-} from '@redwoodjs/forms'
->>>>>>> f261e169
 import { useForm } from 'react-hook-form'
 import BlogLayout from 'src/layouts/BlogLayout'
 
