[dev]
  command = "cameronjs dev"
  publish = "publish"
  port = 8080

[build]
  command = "yarn build"
  publish = "publish"
  functions = "functions"

# For more settings see https://www.netlify.com/docs/netlify-toml-reference/#post-processing
[build.processing]
  skip_processing = false
[build.processing.css]
  minify = true
[build.processing.js]
  minify = true
[build.processing.html]
  pretty_urls = true
[build.processing.images]
  compress = true

[context.production]
  environment = { NODE_ENV = "production"}

[context.branch-deploy]
  environment = { NODE_ENV = "production" }

[[redirects]]
  from = "/guides"
  to = "/guides/introduction"
  status = 301
  force = true

[[headers]]
<<<<<<< HEAD
  for = "/guides"
  [headers.values]
    Turbolinks-Redirect = "/guides/introduction"
=======
  for = "/guides/introduction"
  [headers.values]
    Turbolinks-Location = "/guides/introduction"
>>>>>>> ccfa305a

[[redirects]]
  from = "/tutorial"
  to = "/tutorial/welcome-to-redwood"
  status = 301
  force = true

[[headers]]
  for = "/tutorial/welcome-to-redwood"
  [headers.values]
    Turbolinks-Location = "/tutorial/welcome-to-redwood"

[[redirects]]
  from = "/cookbook"
  to = "/cookbook/disable-api-database"
  status = 301
  force = true

[[headers]]
  for = "/cookbook/disable-api-database"
  [headers.values]
    Turbolinks-Location = "/cookbook/disable-api-database"

[[redirects]]
  from = "/reference"
  to = "/reference/redwood-form"
  status = 301
  force = true

[[headers]]
  for = "/reference/redwood-form"
  [headers.values]
    Turbolinks-Location = "/reference/redwood-form"

[[redirects]]
  from = "/home"
  to = "/"
  status = 301
  force = true

[[headers]]
  for = "/"
  [headers.values]
    Turbolinks-Location = "/"<|MERGE_RESOLUTION|>--- conflicted
+++ resolved
@@ -33,15 +33,9 @@
   force = true
 
 [[headers]]
-<<<<<<< HEAD
-  for = "/guides"
-  [headers.values]
-    Turbolinks-Redirect = "/guides/introduction"
-=======
   for = "/guides/introduction"
   [headers.values]
     Turbolinks-Location = "/guides/introduction"
->>>>>>> ccfa305a
 
 [[redirects]]
   from = "/tutorial"
