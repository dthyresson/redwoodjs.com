--- conflicted
+++ resolved
@@ -393,26 +393,16 @@
 
 The following values are available from the `useAuth` hook:
 
-<<<<<<< HEAD
-- async `logIn(options?)`: Differs based on the client library, with Netlify Identity a pop-up is shown, and with Auth0 the user is redirected. Passes `options` to client login.
-- async `logOut(options?)`: Log out the current user. Passes `options` to client logout. This can be used to redirect to a given location if the client supports it: `logOut({ returnTo: process.env.AUTH0_REDIRECT_URI }`.
-=======
 - async `logIn(options?)`: Differs based on the client library, with Netlify Identity a pop-up is shown, and with Auth0 the user is redirected. Options are passed to the client.
 - async `logOut(options?)`: Log out the current user. Options are passed to the client.
 - async `signUp(options?)`: If the provider has a sign up flow we'll show that, otherwise we'll fall back to the logIn flow.
->>>>>>> 6213c76f
 - `currentUser`: An object containing information about the current user as set on the `api` side, or `null` if the user is not authenticated.
 - `userMetadata`: An object containing the user's metadata (or profile information) fetched directly from an instance of the auth provider client, or `null` if the user is not authenticated.
 - async `reauthenticate()`: Refetch the authentication data and populate the state.
 - async `getToken()`: Returns a JWT.
 - `client`: Access the instance of the client which you passed into `AuthProvider`.
-<<<<<<< HEAD
-- `isAuthenticated`: Used to determine if the current user has authenticated
-- `hasRole(role: string | string[])`: Used to determine if the current user is assigned a role or one of a list of roles.
-=======
 - `isAuthenticated`: Determines if the current user has authenticated.
 - `hasRole(['admin'])`: Determines if the current user is assigned a role like `"admin"` or assigned to any of the roles in a list such as `['editor', 'author']`.
->>>>>>> 6213c76f
 - `loading`: The auth state is restored asynchronously when the user visits the site for the first time, use this to determine if you have the correct state.
 
 ## Usage in Redwood
