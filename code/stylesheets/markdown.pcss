--- conflicted
+++ resolved
@@ -147,7 +147,6 @@
   td a:hover {
     @apply underline;
   }
-<<<<<<< HEAD
 
   details {
     @apply mb-2;
@@ -156,7 +155,6 @@
   summary {
     @apply outline-none cursor-pointer;
   }
-=======
 }
 
 #status-0 {
@@ -177,5 +175,4 @@
 
 #status-4 {
   @apply bg-green-200 text-green-700 text-sm px-1 py-half rounded;
->>>>>>> e49f2094
 }