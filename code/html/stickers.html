--- conflicted
+++ resolved
@@ -1,8 +1,4 @@
-<<<<<<< HEAD
-@@layout("application", { "title": "RedwoodJS - Get a sticker!", "version": "v0.23.0" })
-=======
 @@layout("application", { "title": "RedwoodJS - Get a sticker!", "version": "v0.25.0" })
->>>>>>> 68390321
 
 <div class="xl:-mr-56">
   <section class="max-w-4xl mx-auto text-center">
