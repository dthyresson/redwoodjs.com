--- conflicted
+++ resolved
@@ -11,11 +11,7 @@
           Bringing <span class="text-red-700">full-stack</span> to the
           <span class="text-red-700">JAMstack</span>
         </h2>
-<<<<<<< HEAD
         <p class="max-w-2xl mx-auto lg:mx-0 text-center lg:text-left md:text-lg xl:text-xl mt-6 xl:leading-8">Do you love the JAMstack philosophy but need a database-backed web app? Want great developer experience and easy scaling? Redwood is here! Built on React, GraphQL, and Prisma, Redwood works with the components and development workflow you love, but with simple conventions and helpers to make your experience even better.</h3>
-=======
-        <p class="max-w-2xl mx-auto text-center lg:text-left md:text-lg mt-4">Do you love the JAMstack philosophy but need a database-backed web app? Want great developer experience and easy scaling? Redwood is here! Built on React, GraphQL, and Prisma, Redwood works with the components and development workflow you love, but with simple conventions and helpers to make your experience even better.</h3>
->>>>>>> f2aad1af
         <ul class="flex flex-wrap mt-8 justify-center lg:justify-start lg:-ml-2">
           <li class="px-2 whitespace-no-wrap">
             <a href="/tutorial/welcome-to-redwood.html" class="block mt-2 bg-red-700 text-white px-4 py-3 font-semibold rounded-lg">Start the Tutorial</a>
