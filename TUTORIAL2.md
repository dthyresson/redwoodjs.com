--- conflicted
+++ resolved
@@ -2499,11 +2499,7 @@
 
 ### What's Next
 
-<<<<<<< HEAD
 Want to add some more features to your app? Check out some of our Cookbook recipies like [calling to a third party API](/cookbook/using-a-third-party-api) and [deploying an app without an API at all](/cookbook/disable-api-database). We've also got lots of [guides](/docs/introduction) for more info on Redwood's internals.
-=======
-Want to add some more features to your app? Check out some of our Cookbook recipes like [calling to a third party API](/cookbook/using-a-third-party-api) and [deploying an app without an API at all](/cookbook/disable-api-database). Have you grown out of SQLite and want to [install Postgres locally](/docs/local-postgres-setup)? We've also got lots of [guides](/docs/introduction) for more info on Redwood's internals.
->>>>>>> c053271d
 
 ### Roadmap
 
